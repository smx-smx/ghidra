/* ###
 * IP: GHIDRA
 *
 * Licensed under the Apache License, Version 2.0 (the "License");
 * you may not use this file except in compliance with the License.
 * You may obtain a copy of the License at
 * 
 *      http://www.apache.org/licenses/LICENSE-2.0
 * 
 * Unless required by applicable law or agreed to in writing, software
 * distributed under the License is distributed on an "AS IS" BASIS,
 * WITHOUT WARRANTIES OR CONDITIONS OF ANY KIND, either express or implied.
 * See the License for the specific language governing permissions and
 * limitations under the License.
 */
package ghidra.app.plugin.core.debug.gui.action;

import java.lang.invoke.MethodHandles;
import java.util.Collection;
import java.util.Set;

import docking.ActionContext;
import docking.ComponentProvider;
import docking.action.DockingAction;
import docking.action.ToggleDockingAction;
import docking.widgets.EventTrigger;
import ghidra.app.context.ProgramLocationActionContext;
import ghidra.app.plugin.core.debug.DebuggerCoordinates;
import ghidra.app.plugin.core.debug.gui.DebuggerResources.*;
import ghidra.app.services.DebuggerStaticMappingChangeListener;
import ghidra.app.services.DebuggerStaticMappingService;
import ghidra.app.services.DebuggerStaticMappingService.MappedAddressRange;
import ghidra.framework.options.SaveState;
import ghidra.framework.plugintool.*;
import ghidra.framework.plugintool.annotation.AutoConfigStateField;
import ghidra.framework.plugintool.annotation.AutoServiceConsumed;
import ghidra.program.model.address.AddressCollectors;
import ghidra.program.model.address.AddressSet;
import ghidra.program.model.listing.Program;
import ghidra.program.util.ProgramLocation;
import ghidra.program.util.ProgramSelection;
import ghidra.trace.model.Trace;
import ghidra.trace.model.program.TraceProgramView;
import ghidra.util.Msg;
import ghidra.util.Swing;

public class DebuggerStaticSyncTrait {
	protected static final AutoConfigState.ClassHandler<DebuggerStaticSyncTrait> CONFIG_STATE_HANDLER =
		AutoConfigState.wireHandler(DebuggerStaticSyncTrait.class, MethodHandles.lookup());

	private static boolean dynamicHasSelection(ProgramLocationActionContext ctx) {
		if (ctx == null) {
			return false;
		}
		ProgramSelection sel = ctx.getSelection();
		if (sel == null || sel.isEmpty()) {
			return false;
		}
		return true;
	}

	protected class ForStaticSyncMappingChangeListener
			implements DebuggerStaticMappingChangeListener {
		@Override
		public void mappingsChanged(Set<Trace> affectedTraces, Set<Program> affectedPrograms) {
			Swing.runIfSwingOrRunLater(() -> {
				if (current.getView() == null) {
					return;
				}
				if (!affectedTraces.contains(current.getTrace())) {
					return;
				}
				doAutoSyncCursorIntoStatic(currentDynamicLocation);
				// TODO: Remember last sync direction, or just always take dyn->static
				doAutoSyncSelectionIntoStatic(current.getView(), currentDynamicSelection);
			});

			/**
			 * TODO: Remove "missing" entry in modules dialog, if present? There's some nuance here,
			 * because the trace presenting the mapping may not be the same as the trace that missed
			 * the module originally. I'm tempted to just leave it and let the user remove it.
			 */
		}
	}

	protected ToggleDockingAction actionAutoSyncCursorWithStaticListing;
	protected ToggleDockingAction actionAutoSyncSelectionWithStaticListing;
	protected DockingAction actionSyncSelectionIntoStaticListing;
	protected DockingAction actionSyncSelectionFromStaticListing;

	@AutoConfigStateField
	private boolean autoSyncCursorWithStaticListing;
	@AutoConfigStateField
	private boolean autoSyncSelectionWithStaticListing;

	private final PluginTool tool;
	private final Plugin plugin;
	private final ComponentProvider provider;
	private final boolean isAutoSyncAllowed;

	//@AutoServiceConsumed via method
	private DebuggerStaticMappingService mappingService;
	@SuppressWarnings("unused")
	private final AutoService.Wiring autoServiceWiring;

	private DebuggerCoordinates current = DebuggerCoordinates.NOWHERE;
	private ProgramLocation currentDynamicLocation;
	private ProgramSelection currentDynamicSelection;

	private Program currentStaticProgram;
	private ProgramLocation currentStaticLocation;
	private ProgramSelection currentStaticSelection;

	protected final ForStaticSyncMappingChangeListener mappingChangeListener =
		new ForStaticSyncMappingChangeListener();

	public DebuggerStaticSyncTrait(PluginTool tool, Plugin plugin, ComponentProvider provider,
			boolean isAutoSyncAllowed) {
		this.tool = tool;
		this.plugin = plugin;
		this.provider = provider;
		this.isAutoSyncAllowed = isAutoSyncAllowed;

		this.autoServiceWiring = AutoService.wireServicesConsumed(plugin, this);

		this.autoSyncCursorWithStaticListing = isAutoSyncAllowed;
		this.autoSyncSelectionWithStaticListing = isAutoSyncAllowed;
	}

	@AutoServiceConsumed
	private void setMappingService(DebuggerStaticMappingService mappingService) {
		if (this.mappingService != null) {
			this.mappingService.removeChangeListener(mappingChangeListener);
		}
		this.mappingService = mappingService;
		if (this.mappingService != null) {
			this.mappingService.addChangeListener(mappingChangeListener);
			doAutoSyncCursorIntoStatic(currentDynamicLocation);
		}
	}

	public ToggleDockingAction installAutoSyncCursorWithStaticListingAction() {
		return actionAutoSyncCursorWithStaticListing = AutoSyncCursorWithStaticListingAction
				.builder(plugin)
				.enabled(true)
				.selected(true)
				.onAction(ctx -> doSetAutoSyncCursorWithStaticListing(
					actionAutoSyncCursorWithStaticListing.isSelected()))
				.buildAndInstallLocal(provider);
	}

	public ToggleDockingAction installAutoSyncSelectionWithStaticListingAction() {
		return actionAutoSyncSelectionWithStaticListing = AutoSyncSelectionWithStaticListingAction
				.builder(plugin)
				.enabled(true)
				.selected(true)
				.onAction(ctx -> doSetAutoSyncSelectionWithStaticListing(
					actionAutoSyncSelectionWithStaticListing.isSelected()))
				.buildAndInstallLocal(provider);
	}

	public DockingAction installSyncSelectionIntoStaticListingAction() {
		return actionSyncSelectionIntoStaticListing = SyncSelectionIntoStaticListingAction
				.builder(plugin)
				.withContext(ProgramLocationActionContext.class)
				.enabledWhen(ctx -> dynamicHasSelection(ctx))
				.onAction(this::activatedSyncSelectionIntoStatic)
				.buildAndInstallLocal(provider);
	}

	public DockingAction installSyncSelectionFromStaticListingAction() {
		return actionSyncSelectionFromStaticListing = SyncSelectionFromStaticListingAction
				.builder(plugin)
				.withContext(ProgramLocationActionContext.class)
				.enabledWhen(ctx -> staticHasSelection(ctx))
				.onAction(this::activatedSyncSelectionFromStatic)
				.buildAndInstallLocal(provider);
	}

	private boolean staticHasSelection(ActionContext ctx) {
		return currentStaticSelection != null && !currentStaticSelection.isEmpty();
	}

	protected void activatedSyncSelectionIntoStatic(ProgramLocationActionContext ctx) {
		ProgramSelection result = doSyncSelectionIntoStatic(ctx.getProgram(), ctx.getSelection());
		if (result != null && result.isEmpty()) {
			displayMapError("the dynamic view", "the static listing");
		}
	}

	protected void activatedSyncSelectionFromStatic(ActionContext ctx) {
		ProgramSelection result = doSyncSelectionFromStatic();
		if (result != null && result.isEmpty()) {
			displayMapError("the static listing", "the dynamic view");
		}
	}

	protected void doSyncCursorIntoStatic(ProgramLocation location) {
<<<<<<< HEAD
=======
		DebuggerStaticMappingService mappingService = this.mappingService;
>>>>>>> c7b464a0
		if (location == null || mappingService == null) {
			return;
		}
		ProgramLocation staticLoc = mappingService.getStaticLocationFromDynamic(location);
		if (staticLoc == null) {
			return;
		}
		staticGoTo(staticLoc);
	}

	protected void doSyncCursorFromStatic() {
		ProgramLocation currentStaticLocation = this.currentStaticLocation;
		TraceProgramView view = current.getView(); // NB. Used for snap (don't want emuSnap)
<<<<<<< HEAD
		if (view == null || currentStaticLocation == null || mappingService == null) {
=======
		DebuggerStaticMappingService mappingService = this.mappingService;
		if (currentStaticLocation == null || view == null || mappingService == null) {
>>>>>>> c7b464a0
			return;
		}
		ProgramLocation dynamicLoc =
			mappingService.getDynamicLocationFromStatic(view, currentStaticLocation);
		if (dynamicLoc == null) {
			return;
		}
		dynamicGoTo(dynamicLoc);
	}

	public void doAutoSyncCursorIntoStatic(ProgramLocation location) {
		if (!isAutoSyncCursorWithStaticListing()) {
			return;
		}
		doSyncCursorIntoStatic(location);
	}

	public void doAutoSyncCursorFromStatic() {
		if (!isAutoSyncCursorWithStaticListing()) {
			return;
		}
		doSyncCursorFromStatic();
	}

	protected void doSetAutoSyncCursorWithStaticListing(boolean sync) {
		this.autoSyncCursorWithStaticListing = sync;
		provider.contextChanged();
		doAutoSyncCursorIntoStatic(currentDynamicLocation);
	}

	protected void doSetAutoSyncSelectionWithStaticListing(boolean sync) {
		this.autoSyncSelectionWithStaticListing = sync;
		provider.contextChanged();
		doAutoSyncSelectionIntoStatic(current.getView(), currentDynamicSelection);
	}

	protected ProgramSelection doSyncSelectionIntoStatic(Program program, ProgramSelection sel) {
		if (program == null || sel == null || currentStaticProgram == null ||
			mappingService == null) {
			return null;
		}
		TraceProgramView view = (TraceProgramView) program;
		Collection<MappedAddressRange> ranges =
			mappingService.getOpenMappedViews(view.getTrace(), sel, view.getSnap())
					.get(currentStaticProgram);
		AddressSet mapped;
		if (ranges == null) {
			mapped = new AddressSet();
		}
		else {
			mapped = ranges.stream()
					.map(r -> r.getDestinationAddressRange())
					.collect(AddressCollectors.toAddressSet());
		}
		ProgramSelection result = new ProgramSelection(mapped);
		staticSelect(currentStaticProgram, result);
		return result;
	}

	protected ProgramSelection doSyncSelectionFromStatic() {
		TraceProgramView view = current.getView();
		if (view == null || currentStaticProgram == null || currentStaticSelection == null ||
			mappingService == null) {
			return null;
		}
		AddressSet mapped =
			mappingService.getOpenMappedViews(currentStaticProgram, currentStaticSelection)
					.entrySet()
					.stream()
					.filter(e -> e.getKey().getTrace() == current.getTrace())
					.filter(e -> e.getKey().getSpan().contains(current.getSnap()))
					.flatMap(e -> e.getValue().stream())
					.map(r -> r.getDestinationAddressRange())
					.collect(AddressCollectors.toAddressSet());
		ProgramSelection result = new ProgramSelection(mapped);
		dynamicSelect(view, result);
		return result;
	}

	protected void doAutoSyncSelectionIntoStatic(Program program, ProgramSelection selection) {
		if (isAutoSyncSelectionWithStaticListing()) {
			doSyncSelectionIntoStatic(program, selection);
		}
	}

	protected void doAutoSyncSelectionFromStatic() {
		if (isAutoSyncSelectionWithStaticListing()) {
			doSyncSelectionFromStatic();
		}
	}

	protected void displayMapError(String from, String to) {
		tool.setStatusInfo("No selected addresses in " + from + " are mappable to " + to +
			". Check your module list and static mappings.", true);
	}

	public void goToCoordinates(DebuggerCoordinates coordinates) {
		this.current = coordinates;
	}

	public void dynamicProgramLocationChanged(ProgramLocation location, EventTrigger trigger) {
		currentDynamicLocation = location;
		if (trigger != EventTrigger.GUI_ACTION) {
			return;
		}
		doAutoSyncCursorIntoStatic(location);
	}

	public void dynamicSelectionChanged(Program program, ProgramSelection selection,
			EventTrigger trigger) {
		currentDynamicSelection = selection;
		provider.contextChanged();
		if (trigger != EventTrigger.GUI_ACTION) {
			return;
		}
		doAutoSyncSelectionIntoStatic(program, selection);
	}

	public void staticProgramActivated(Program program) {
		currentStaticProgram = program;
	}

	public void staticProgramLocationChanged(ProgramLocation location) {
		currentStaticLocation = location;
		doAutoSyncCursorFromStatic();
	}

	public void staticProgramSelectionChanged(Program program, ProgramSelection selection) {
		if (program != currentStaticProgram) {
			Msg.warn(this, "Got selection change for not the current static program");
			return;
		}
		currentStaticProgram = program;
		currentStaticSelection = selection;
		provider.contextChanged();
		doAutoSyncSelectionFromStatic();
	}

	public void setAutoSyncCursorWithStaticListing(boolean sync) {
		actionAutoSyncCursorWithStaticListing.setSelected(sync);
		doSetAutoSyncCursorWithStaticListing(sync);
	}

	public boolean isAutoSyncCursorWithStaticListing() {
		return autoSyncCursorWithStaticListing;
	}

	public void setAutoSyncSelectionWithStaticListing(boolean sync) {
		actionAutoSyncSelectionWithStaticListing.setSelected(sync);
		doSetAutoSyncSelectionWithStaticListing(sync);
	}

	public boolean isAutoSyncSelectionWithStaticListing() {
		return autoSyncSelectionWithStaticListing;
	}

	public void readConfigState(SaveState saveState) {
		CONFIG_STATE_HANDLER.readConfigState(this, saveState);

		if (isAutoSyncAllowed) {
			if (actionAutoSyncCursorWithStaticListing != null) {
				actionAutoSyncCursorWithStaticListing.setSelected(autoSyncCursorWithStaticListing);
			}
			if (actionAutoSyncSelectionWithStaticListing != null) {
				actionAutoSyncSelectionWithStaticListing
						.setSelected(autoSyncSelectionWithStaticListing);
			}
		}
		else {
			autoSyncCursorWithStaticListing = false;
			autoSyncSelectionWithStaticListing = false;
		}
	}

	protected void staticGoTo(ProgramLocation location) {
		// listener method
	}

	protected void staticSelect(Program program, ProgramSelection selection) {
		// listener method
	}

	protected void dynamicGoTo(ProgramLocation location) {
		// listener method
	}

	protected void dynamicSelect(Program program, ProgramSelection selection) {
		// listener method
	}
}<|MERGE_RESOLUTION|>--- conflicted
+++ resolved
@@ -196,10 +196,6 @@
 	}
 
 	protected void doSyncCursorIntoStatic(ProgramLocation location) {
-<<<<<<< HEAD
-=======
-		DebuggerStaticMappingService mappingService = this.mappingService;
->>>>>>> c7b464a0
 		if (location == null || mappingService == null) {
 			return;
 		}
@@ -211,14 +207,8 @@
 	}
 
 	protected void doSyncCursorFromStatic() {
-		ProgramLocation currentStaticLocation = this.currentStaticLocation;
 		TraceProgramView view = current.getView(); // NB. Used for snap (don't want emuSnap)
-<<<<<<< HEAD
-		if (view == null || currentStaticLocation == null || mappingService == null) {
-=======
-		DebuggerStaticMappingService mappingService = this.mappingService;
 		if (currentStaticLocation == null || view == null || mappingService == null) {
->>>>>>> c7b464a0
 			return;
 		}
 		ProgramLocation dynamicLoc =
