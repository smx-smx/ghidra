/* ###
 * IP: GHIDRA
 *
 * Licensed under the Apache License, Version 2.0 (the "License");
 * you may not use this file except in compliance with the License.
 * You may obtain a copy of the License at
 * 
 *      http://www.apache.org/licenses/LICENSE-2.0
 * 
 * Unless required by applicable law or agreed to in writing, software
 * distributed under the License is distributed on an "AS IS" BASIS,
 * WITHOUT WARRANTIES OR CONDITIONS OF ANY KIND, either express or implied.
 * See the License for the specific language governing permissions and
 * limitations under the License.
 */
//DO NOT RUN. THIS IS NOT A SCRIPT! THIS IS A CLASS THAT IS USED BY SCRIPTS. 
package classrecovery;

import java.util.*;
import java.util.stream.Collectors;

import ghidra.app.cmd.function.ApplyFunctionDataTypesCmd;
import ghidra.app.cmd.label.AddLabelCmd;
import ghidra.app.cmd.label.SetLabelPrimaryCmd;
import ghidra.app.plugin.core.analysis.ReferenceAddressPair;
import ghidra.app.plugin.core.decompile.actions.FillOutStructureCmd;
import ghidra.app.plugin.core.decompile.actions.FillOutStructureCmd.OffsetPcodeOpPair;
import ghidra.app.plugin.core.navigation.locationreferences.LocationReference;
import ghidra.app.plugin.core.navigation.locationreferences.ReferenceUtils;
import ghidra.app.util.NamespaceUtils;
import ghidra.framework.plugintool.PluginTool;
import ghidra.program.database.data.DataTypeUtilities;
import ghidra.program.flatapi.FlatProgramAPI;
import ghidra.program.model.address.*;
import ghidra.program.model.data.*;
import ghidra.program.model.listing.*;
import ghidra.program.model.listing.Function.FunctionUpdateType;
import ghidra.program.model.mem.MemoryBlock;
import ghidra.program.model.pcode.*;
import ghidra.program.model.symbol.*;
import ghidra.program.util.ProgramLocation;
import ghidra.program.util.ProgramMemoryUtil;
import ghidra.util.InvalidNameException;
import ghidra.util.Msg;
import ghidra.util.bytesearch.*;
import ghidra.util.datastruct.ListAccumulator;
import ghidra.util.exception.*;
import ghidra.util.task.TaskMonitor;

public class RecoveredClassUtils {

	public static final String DTM_CLASS_DATA_FOLDER_NAME = "ClassDataTypes";
	private static final String CLASS_DATA_STRUCT_NAME = "_data";
	private static final String DEFAULT_VFUNCTION_PREFIX = "vfunction";
	private static final String VFUNCTION_COMMENT = "virtual function #";
	private static final String CLASS_VFUNCTION_STRUCT_NAME = "_vftable";

	public static final String VFTABLE_LABEL = "vftable";
	private static final String VBASE_DESTRUCTOR_LABEL = "vbase_destructor";
	private static final String VBTABLE_LABEL = "vbtable";
	private static final String CLONE_LABEL = "clone";
	private static final String DELETING_DESTRUCTOR_LABEL = "deleting_destructor";

	private static final String BOOKMARK_CATEGORY = "RECOVERED CLASS";

	private static final String INLINE_CONSTRUCTOR_BOOKMARK = "INLINED CONSTRUCTOR";
	private static final String INLINE_DESTRUCTOR_BOOKMARK = "INLINED DESTRUCTOR";

	private static final String INDETERMINATE_INLINE_BOOKMARK = "INDETERMINATE INLINE";

	private static final int NONE = -1;

	private static int MIN_OPERATOR_NEW_REFS = 10;

	private static final boolean DEBUG = false;

	private Map<Address, RecoveredClass> vftableToClassMap = new HashMap<Address, RecoveredClass>();

	// map from vftable references to the vftables they point to
	private Map<Address, Address> vftableRefToVftableMap = new HashMap<Address, Address>();

	// map from function to its vftable references
	private Map<Function, List<Address>> functionToVftableRefsMap =
		new HashMap<Function, List<Address>>();

	// map from function to class(es) it is in
	private Map<Function, List<RecoveredClass>> functionToClassesMap =
		new HashMap<Function, List<RecoveredClass>>();

	// map from function to all called constructors/destructors ref/addr pairs
	Map<Function, List<ReferenceAddressPair>> functionToCalledConsDestRefAddrPairMap =
		new HashMap<Function, List<ReferenceAddressPair>>();

	// map from class to list of possible parent classes
	Map<RecoveredClass, List<RecoveredClass>> possibleParentMap =
		new HashMap<RecoveredClass, List<RecoveredClass>>();

	// map from namespace to class object
	Map<Namespace, RecoveredClass> namespaceToClassMap = new HashMap<Namespace, RecoveredClass>();

	Map<Function, List<OffsetPcodeOpPair>> functionToStorePcodeOps =
		new HashMap<Function, List<OffsetPcodeOpPair>>();
	Map<Function, List<OffsetPcodeOpPair>> functionToLoadPcodeOps =
		new HashMap<Function, List<OffsetPcodeOpPair>>();

	List<Function> allConstructorsAndDestructors = new ArrayList<Function>();
	List<Function> allConstructors = new ArrayList<Function>();
	List<Function> allDestructors = new ArrayList<Function>();
	List<Function> allInlinedConstructors = new ArrayList<Function>();
	List<Function> allInlinedDestructors = new ArrayList<Function>();

	List<Namespace> badFIDNamespaces = new ArrayList<Namespace>();
	List<Structure> badFIDStructures = new ArrayList<Structure>();

	List<Function> badFIDFunctions = new ArrayList<Function>();
	List<Function> resolvedFIDFunctions = new ArrayList<Function>();
	List<Function> fixedFIDFunctions = new ArrayList<Function>();

	private static Function operator_delete = null;
	private static Function operator_new = null;
	private static Function purecall = null;

	private static Function atexit = null;
	List<Function> atexitCalledFunctions = new ArrayList<Function>();

	List<Function> deletingDestructorsThatCallDestructor = new ArrayList<Function>();

	GlobalNamespace globalNamespace;
	DataTypeManager dataTypeManager;
	int defaultPointerSize;
	SymbolTable symbolTable;

	ExtraScriptUtils extraUtils;
	EditStructureUtils structUtils;

	DecompilerScriptUtils decompilerUtils;
	CategoryPath classDataTypesCategoryPath;

	private TaskMonitor monitor;
	private Program program;
	ProgramLocation location;
	PluginTool tool;
	FlatProgramAPI api;
	boolean createBookmarks;
	boolean useShortTemplates;
	boolean nameVfunctions;

	public RecoveredClassUtils(Program program, ProgramLocation location, PluginTool tool,
			FlatProgramAPI api, boolean createBookmarks, boolean useShortTemplates,
			boolean nameVfunctions, TaskMonitor monitor) {

		this.monitor = monitor;
		this.program = program;
		this.location = location;
		this.tool = tool;
		this.api = api;

		extraUtils = new ExtraScriptUtils(program, monitor);

		this.classDataTypesCategoryPath =
			extraUtils.createDataTypeCategoryPath(CategoryPath.ROOT, DTM_CLASS_DATA_FOLDER_NAME);

		this.createBookmarks = createBookmarks;
		this.useShortTemplates = useShortTemplates;
		this.nameVfunctions = nameVfunctions;

		globalNamespace = (GlobalNamespace) program.getGlobalNamespace();

		decompilerUtils = new DecompilerScriptUtils(program, tool, monitor);
		structUtils = new EditStructureUtils();

		dataTypeManager = program.getDataTypeManager();
		symbolTable = program.getSymbolTable();

		defaultPointerSize = program.getDefaultPointerSize();
	}

	public void updateVftableToClassMap(Address vftableAddress, RecoveredClass recoveredClass) {
		if (vftableToClassMap.get(vftableAddress) == null) {
			vftableToClassMap.put(vftableAddress, recoveredClass);
		}
	}

	public RecoveredClass getVftableClass(Address vftableAddress) {
		return vftableToClassMap.get(vftableAddress);
	}

	/**
	 * Method to create a mappings between the list of vftable references to the vftables they reference
	 * @param referencesToVftable addresses that reference the given vftable address
	 * @param vftableAddress the given vftable address
	 * @throws CancelledException if cancelled
	 */
	public void addReferenceToVtableMapping(List<Address> referencesToVftable,
			Address vftableAddress) throws CancelledException {

		Iterator<Address> referencesIterator = referencesToVftable.iterator();
		while (referencesIterator.hasNext()) {
			Address vtableReference = referencesIterator.next();
			monitor.checkCanceled();
			vftableRefToVftableMap.put(vtableReference, vftableAddress);
		}
	}

	public Address getVftableAddress(Address vftableReference) {
		return vftableRefToVftableMap.get(vftableReference);
	}

	/**
	 * Method to update the functionToVftableListMap with the given input
	 * @param vftableRefToFunctionMapping a mapping of a vftable reference to the function it is in
	 * @throws CancelledException if cancelled
	 */
	public void addFunctionToVftableReferencesMapping(
			Map<Address, Function> vftableRefToFunctionMapping) throws CancelledException {

		Set<Address> keySet = vftableRefToFunctionMapping.keySet();
		Iterator<Address> referencesIterator = keySet.iterator();
		while (referencesIterator.hasNext()) {
			monitor.checkCanceled();
			Address vtableReference = referencesIterator.next();
			Function function = vftableRefToFunctionMapping.get(vtableReference);
			if (functionToVftableRefsMap.containsKey(function)) {
				List<Address> referenceList = functionToVftableRefsMap.get(function);
				if (!referenceList.contains(vtableReference)) {
					List<Address> newReferenceList = new ArrayList<Address>(referenceList);
					newReferenceList.add(vtableReference);
					functionToVftableRefsMap.replace(function, referenceList, newReferenceList);
				}
			}
			else {
				List<Address> referenceList = new ArrayList<Address>();
				referenceList.add(vtableReference);
				functionToVftableRefsMap.put(function, referenceList);
			}
		}
	}

	public List<Address> getVftableReferences(Function function) {
		return functionToVftableRefsMap.get(function);
	}

	/**
	 * Method to add function to map of class it is contained in some functions are in 
	 * multiple classes becuase they have references to multiple class vtables either 
	 * because they have an inlined parent
	 * @param functions the given list of functions
	 * @param recoveredClass the given class
	 * @throws CancelledException if cancelled
	 */
	public void addFunctionsToClassMapping(List<Function> functions, RecoveredClass recoveredClass)
			throws CancelledException {

		Iterator<Function> functionIterator = functions.iterator();
		while (functionIterator.hasNext()) {
			monitor.checkCanceled();
			Function function = functionIterator.next();
			// if the map already contains a mapping for function and if
			// the associated class list doesn't contain the new class, then
			// add the new class and update the mapping
			if (functionToClassesMap.containsKey(function)) {
				List<RecoveredClass> classList = functionToClassesMap.get(function);
				if (!classList.contains(recoveredClass)) {
					List<RecoveredClass> newClassList = new ArrayList<RecoveredClass>(classList);
					newClassList.add(recoveredClass);
					functionToClassesMap.replace(function, classList, newClassList);
				}
			}
			// if the map doesn't contain a mapping for function, then add it
			else {
				List<RecoveredClass> classList = new ArrayList<RecoveredClass>();
				classList.add(recoveredClass);
				functionToClassesMap.put(function, classList);
			}
		}

	}

	public List<RecoveredClass> getClasses(Function function) {
		return functionToClassesMap.get(function);
	}

	/**
	 * Method to find all the vftables in the program 
	 * @return list of all vftable symbols
	 * @throws CancelledException when cancelled
	 */
	public List<Symbol> getListOfVftableSymbols() throws CancelledException {

		// Do with *'s to also get the PDB ones
		SymbolIterator vftableSymbols =
			program.getSymbolTable().getSymbolIterator("*vftable*", true);

		List<Symbol> vftableSymbolList = new ArrayList<Symbol>();
		while (vftableSymbols.hasNext()) {
			monitor.checkCanceled();
			Symbol vftableSymbol = vftableSymbols.next();
			if (vftableSymbol.getName().equals("vftable")) {
				vftableSymbolList.add(vftableSymbol);
			}
			// check for ones that are pdb that start with ' and may or may not end with '
			// can't just get all that contain vftable because that would get some strings
			else {
				String name = vftableSymbol.getName();
				name = name.substring(1, name.length());
				if (name.startsWith("vftable")) {
					vftableSymbolList.add(vftableSymbol);
				}
			}
		}
		return vftableSymbolList;
	}

	/**
	 * Method to return a symbol with the given name in the given namespace which is in the given
	 * parent namespace or null if one is not found
	 * @param parentNamespaceName name of parent namespace
	 * @param namespaceName name of symbol namespace
	 * @param symbolName name of symbol
	 * @return Symbol with given name, namespace and parent namespace or null if doesn't exist
	 * @throws CancelledException if cancelled
	 */
	public Symbol getSymbolInNamespaces(String parentNamespaceName, String namespaceName,
			String symbolName) throws CancelledException {

		SymbolIterator symbols = program.getSymbolTable().getSymbols(symbolName);
		while (symbols.hasNext()) {
			monitor.checkCanceled();
			Symbol symbol = symbols.next();
			if (symbol.getParentNamespace().getName().equals(namespaceName)) {
				Namespace namespace = symbol.getParentNamespace();
				if (namespace.getParentNamespace().getName().equals(parentNamespaceName)) {
					return symbol;
				}
			}
		}
		return null;
	}

	public Address getSingleAddressOfSymbolContainingBothStrings(String string1, String string2)
			throws CancelledException {

		List<Address> symbolAddressList = new ArrayList<Address>();

		SymbolIterator symbols =
			program.getSymbolTable().getSymbolIterator("*" + string1 + "*", true);

		while (symbols.hasNext()) {
			monitor.checkCanceled();
			Symbol symbol = symbols.next();
			Address symbolAddress = symbol.getAddress();

			if (symbol.getName().contains(string2)) {
				if (!symbolAddressList.contains(symbolAddress)) {
					symbolAddressList.add(symbolAddress);
				}
			}
		}
		if (symbolAddressList.size() == 1) {
			return symbolAddressList.get(0);
		}
		return null;
	}

	/**
	 * Method to create a map with keyset containing all constructor/destructor functions in the 
	 * given list of classes and associated mapping to list of refAddrPairs for called 
	 * constructor/destructor functions  
	 * @param recoveredClasses the list of classes
	 * @throws CancelledException if cancelled
	 */
	public void createCalledFunctionMap(List<RecoveredClass> recoveredClasses)
			throws CancelledException {

		Iterator<RecoveredClass> recoveredClassIterator = recoveredClasses.iterator();

		while (recoveredClassIterator.hasNext()) {
			monitor.checkCanceled();
			RecoveredClass recoveredClass = recoveredClassIterator.next();
			List<Function> constructorOrDestructorFunctions =
				recoveredClass.getConstructorOrDestructorFunctions();
			Iterator<Function> functionIterator = constructorOrDestructorFunctions.iterator();
			while (functionIterator.hasNext()) {
				monitor.checkCanceled();
				Function function = functionIterator.next();
				createFunctionToCalledConstructorOrDestructorRefAddrPairMapping(function);
			}
		}

	}

	/**
	 * Method to determine and add the mapping of the given function to its called constructor or destructor functions
	 * @param function given function
	 * @throws CancelledException when script is canceled
	 */
	public void createFunctionToCalledConstructorOrDestructorRefAddrPairMapping(Function function)
			throws CancelledException {

		List<ReferenceAddressPair> referenceAddressPairs = new ArrayList<ReferenceAddressPair>();
		Set<Function> calledFunctions = function.getCalledFunctions(monitor);
		Iterator<Function> calledFunctionIterator = calledFunctions.iterator();
		while (calledFunctionIterator.hasNext()) {
			monitor.checkCanceled();
			Function calledFunction = calledFunctionIterator.next();
			Function referencedFunction = calledFunction;
			if (calledFunction.isThunk()) {
				Function thunkFunction = calledFunction.getThunkedFunction(true);
				calledFunction = thunkFunction;
			}
			// if thunk, need to use the thunked function to see if it is on list of cds
			// but always need to use the actual called function to get reference address 
			// need to used the thunked function on the hashmap
			if (allConstructorsAndDestructors.contains(calledFunction)) {
				// get list of refs to this function from the calling function
				List<Address> referencesToFunctionBFromFunctionA =
					extraUtils.getReferencesToFunctionBFromFunctionA(function,
						referencedFunction);
				// add them to list of ref address pairs
				Iterator<Address> iterator = referencesToFunctionBFromFunctionA.iterator();
				while (iterator.hasNext()) {
					monitor.checkCanceled();
					Address sourceRefAddr = iterator.next();
					referenceAddressPairs.add(
						new ReferenceAddressPair(sourceRefAddr, calledFunction.getEntryPoint()));
				}
			}
		}
		// add list to global map
		functionToCalledConsDestRefAddrPairMap.put(function, referenceAddressPairs);

	}

	public List<ReferenceAddressPair> getCalledConstDestRefAddrPairs(Function function) {
		return functionToCalledConsDestRefAddrPairMap.get(function);
	}

	public void updateNamespaceToClassMap(Namespace namespace, RecoveredClass recoveredClass) {
		namespaceToClassMap.put(namespace, recoveredClass);
	}

	public RecoveredClass getClass(Namespace namespace) {
		return namespaceToClassMap.get(namespace);
	}

	public void updateFunctionToStorePcodeOpsMap(Function function,
			List<OffsetPcodeOpPair> offsetPcodeOpPairs) {
		if (functionToStorePcodeOps.get(function) == null) {
			functionToStorePcodeOps.put(function, offsetPcodeOpPairs);
		}
	}

	public List<OffsetPcodeOpPair> getStorePcodeOpPairs(Function function) {
		return functionToStorePcodeOps.get(function);
	}

	public void updateFunctionToLoadPcodeOpsMap(Function function,
			List<OffsetPcodeOpPair> offsetPcodeOpPairs) {
		if (functionToLoadPcodeOps.get(function) == null) {
			functionToLoadPcodeOps.put(function, offsetPcodeOpPairs);
		}
	}

	public List<OffsetPcodeOpPair> getLoadPcodeOpPairs(Function function) {
		return functionToLoadPcodeOps.get(function);
	}

	public void updateAllConstructorsAndDestructorsList(List<Function> functions) {
		allConstructorsAndDestructors.addAll(functions);
	}

	public List<Function> getAllConstructorsAndDestructors() {
		return allConstructorsAndDestructors;
	}

	public void addToAllConstructors(Function function) {
		allConstructors.add(function);
	}

	public void removeFromAllConstructors(Function function) {
		allConstructors.remove(function);
	}

	public List<Function> getAllConstructors() {
		return allConstructors;
	}

	public void addToAllDestructors(Function function) {
		allDestructors.add(function);
	}

	public void removeFromAllDestructors(Function function) {
		allDestructors.remove(function);
	}

	public List<Function> getAllDestructors() {
		return allDestructors;
	}

	public void addToAllInlinedConstructors(Function function) {
		allInlinedConstructors.add(function);
	}

	public void removeFromAllInlinedConstructors(Function function) {
		allInlinedConstructors.remove(function);
	}

	public List<Function> getAllInlinedConstructors() {
		return allInlinedConstructors;
	}

	public void addToAllInlinedDestructors(Function function) {
		allInlinedDestructors.add(function);
	}

	public void removeFromAllInlinedDestructors(Function function) {
		allInlinedDestructors.remove(function);
	}

	public List<Function> getAllInlinedDestructors() {
		return allInlinedDestructors;
	}

	/**
	 * Method to determine if referenced vftables are from the same class
	 * @param vftableReferences list of vftable references
	 * @return true if all listed vftable references refer to vftables from the same class, false otherwise
	 * @throws CancelledException when cancelled
	 */
	public boolean areVftablesInSameClass(List<Address> vftableReferences)
			throws CancelledException {

		List<RecoveredClass> classes = new ArrayList<RecoveredClass>();

		Iterator<Address> iterator = vftableReferences.iterator();
		while (iterator.hasNext()) {
			monitor.checkCanceled();
			Address vftableReference = iterator.next();
			Address vftableAddress = vftableRefToVftableMap.get(vftableReference);
			RecoveredClass recoveredClass = vftableToClassMap.get(vftableAddress);
			if (!classes.contains(recoveredClass)) {
				classes.add(recoveredClass);
			}
		}
		if (classes.size() > 1) {
			return false;
		}
		return true;
	}

	/**
	 * Method to return reference to the class vftable in the given function
	 * @param recoveredClass the given class
	 * @param function the given function
	 * @return the reference to the class vftable in the given function or null if there isn't one
	 * @throws CancelledException if cancelled
	 */
	public Address getClassVftableReference(RecoveredClass recoveredClass,
			Function function) throws CancelledException {

		List<Address> vftableReferenceList = functionToVftableRefsMap.get(function);

		if (vftableReferenceList == null) {
			return null;
		}

		Iterator<Address> vftableRefs = vftableReferenceList.iterator();
		while (vftableRefs.hasNext()) {
			monitor.checkCanceled();
			Address vftableRef = vftableRefs.next();

			Address vftableAddress = vftableRefToVftableMap.get(vftableRef);
			if (vftableAddress == null) {
				continue;
			}

			RecoveredClass referencedClass = vftableToClassMap.get(vftableAddress);
			if (referencedClass == null) {
				continue;
			}

			if (referencedClass.equals(recoveredClass)) {
				return vftableRef;
			}
		}
		return null;

	}

	/**
	 * Method to return the vftable reference in the given function that corresponds to the given class
	 * @param function the given function
	 * @param recoveredClass the given class
	 * @return the vftableRef address in the given function that corresponds to the given class
	 * @throws CancelledException if cancelled
	 */
	public Address getClassVftableRefInFunction(Function function, RecoveredClass recoveredClass)
			throws CancelledException {

		List<Address> listOfClassRefsInFunction =
			getSortedListOfAncestorRefsInFunction(function, recoveredClass);

		Iterator<Address> iterator = listOfClassRefsInFunction.iterator();
		while (iterator.hasNext()) {
			monitor.checkCanceled();
			Address classRef = iterator.next();
			Address vftableAddress = vftableRefToVftableMap.get(classRef);

			// skip the ones that aren't vftable refs
			if (vftableAddress == null) {
				continue;
			}

			// return the first one that is a vftable ref to the given class
			RecoveredClass vftableClass = vftableToClassMap.get(vftableAddress);
			if (vftableClass.equals(recoveredClass)) {
				return classRef;
			}
		}
		return null;
	}

	/**
	 * Method to get a sorted list of both vftable and call refs to ancestor classes of the given 
	 * class in the given function
	 * @param function the given function
	 * @param recoveredClass the given class
	 * @return a sorted list of both vftable and call refs to ancestor classes of the given 
	 * class in the given function
	 * @throws CancelledException if cancelled
	 */
	public List<Address> getSortedListOfAncestorRefsInFunction(Function function,
			RecoveredClass recoveredClass) throws CancelledException {

		// get the map of all referenced vftables or constructor/desstructor calls in this function
		Map<Address, RecoveredClass> referenceToClassMapForFunction =
			getReferenceToClassMap(recoveredClass, function);

		// get a list of all ancestor classes referenced in the map 
		List<RecoveredClass> classHierarchy = recoveredClass.getClassHierarchy();

		// make a list of all related class references
		List<Address> listOfAncestorRefs = new ArrayList<Address>();
		Set<Address> ancestorRefs = referenceToClassMapForFunction.keySet();
		Iterator<Address> ancestorRefIterator = ancestorRefs.iterator();
		while (ancestorRefIterator.hasNext()) {
			monitor.checkCanceled();
			Address ancestorRef = ancestorRefIterator.next();
			RecoveredClass mappedClass = referenceToClassMapForFunction.get(ancestorRef);
			if (classHierarchy.contains(mappedClass)) {
				listOfAncestorRefs.add(ancestorRef);
			}
		}

		Collections.sort(listOfAncestorRefs);
		return listOfAncestorRefs;
	}

	/**
	 * Method to create a map of all references to classes in the given function. Classes are, for this purpose, referenced if they
	 * a vftable belonging to a class is referenced or if a constructor/destructor function from a class is called 
	 * @param recoveredClass the given class
	 * @param function the given function
	 * @return Map of Address references to Class object for the given function
	 * @throws CancelledException when cancelled
	 */
	public Map<Address, RecoveredClass> getReferenceToClassMap(RecoveredClass recoveredClass,
			Function function) throws CancelledException {

		Map<Address, RecoveredClass> referenceToParentMap = new HashMap<Address, RecoveredClass>();

		List<Address> vftableRefs = functionToVftableRefsMap.get(function);

		if (vftableRefs == null) {
			return referenceToParentMap;
		}

		// iterate through all vftable refs in the function and add it to ref/Parent map
		Iterator<Address> vftableRefIterator = vftableRefs.iterator();
		while (vftableRefIterator.hasNext()) {

			monitor.checkCanceled();

			Address vftableRef = vftableRefIterator.next();
			Address vftableAddress = extraUtils.getSingleReferencedAddress(vftableRef);

			if (vftableAddress == null) {
				continue;
			}

			RecoveredClass parentClass = vftableToClassMap.get(vftableAddress);
			referenceToParentMap.put(vftableRef, parentClass);
		}

		// remove duplicate vftable refs (occasionally there are LEA then MOV of same vftable address
		// a few intructions of each other. It confuses later processes to have both.
		referenceToParentMap = dedupeMap(referenceToParentMap);

		// iterate through all the ref/addr pairs of called constructors/destructors in the function
		// and get the class the constructor/destructor belongs to and add the ref/Parent pair to the
		// same map as the vftable refs above
		List<ReferenceAddressPair> refAddrPairsToCalledParents =
			functionToCalledConsDestRefAddrPairMap.get(function);

		// if no calls then just return the ones found in the vftable section above
		if (refAddrPairsToCalledParents == null) {
			return referenceToParentMap;
		}

		Iterator<ReferenceAddressPair> refAddPairIterator = refAddrPairsToCalledParents.iterator();

		while (refAddPairIterator.hasNext()) {

			monitor.checkCanceled();

			ReferenceAddressPair parentRefAddrPair = refAddPairIterator.next();

			Address parentConstructorAddress = parentRefAddrPair.getDestination();
			Function parentConstructor =
				program.getFunctionManager().getFunctionAt(parentConstructorAddress);

			if (parentConstructor.isThunk()) {
				parentConstructor = parentConstructor.getThunkedFunction(true);
			}

			RecoveredClass ancestorClass =
				getAncestorClassWithGivenFunction(recoveredClass, parentConstructor);

			if (ancestorClass == null) {
				continue;
			}

			referenceToParentMap.put(parentRefAddrPair.getSource(), ancestorClass);
		}

		return referenceToParentMap;
	}

	/**
	 * Get the list of incorrect FID functions
	 * @return the list of incorrect FID functions
	 */
	public List<Function> getBadFIDFunctions() {
		return badFIDFunctions;
	}

	/**
	 * Get the list of resolved functions that had multiple FID possibilities before but could 
	 * be resolved to the correct name.
	 * @return the list of resolved FID functions
	 */
	public List<Function> getResolvedFIDFunctions() {
		return badFIDFunctions;
	}

	/**
	 * Get the fixed functions that had incorrect data types due to incorrect FID (includes those
	 * incorrect due to decompiler propagation of bad types from bad FID)
	 * @return the fixed functions that had incorrect data types due to incorrect FID
	 */
	public List<Function> getFixedFIDFunctions() {
		return badFIDFunctions;
	}

	private Map<Address, RecoveredClass> dedupeMap(Map<Address, RecoveredClass> map)
			throws CancelledException {

		// Sort the vftable refs in the order they appear in the function
		Set<Address> vftableRefs = map.keySet();
		List<Address> vftableRefList = new ArrayList<Address>(vftableRefs);
		Collections.sort(vftableRefList);

		Iterator<Address> vftableRefIterator = vftableRefList.iterator();
		RecoveredClass lastClass = null;
		Address lastVftableRef = null;
		while (vftableRefIterator.hasNext()) {
			monitor.checkCanceled();
			Address vftableRef = vftableRefIterator.next();
			RecoveredClass currentClass = map.get(vftableRef);

			if (lastClass != null && lastClass.equals(currentClass)) {
				// if vftable refs are within a few instructions, dedupe map
				if (numInstructionsApart(lastVftableRef, vftableRef) <= 3) {
					map.remove(vftableRef);
				}
			}

			lastClass = currentClass;
			lastVftableRef = vftableRef;
		}

		return map;
	}

	private int numInstructionsApart(Address ref1, Address ref2) throws CancelledException {

		Instruction instruction = program.getListing().getInstructionAfter(ref1);
		int numApart = 0;
		while (instruction != null && !instruction.contains(ref2)) {
			monitor.checkCanceled();
			numApart++;
			instruction = program.getListing().getInstructionAfter(instruction.getMaxAddress());
		}
		return numApart;
	}

	/**
	 * Method to figure out which of the multiple parents of a class contain the given function in their class
	 * @param recoveredClass the given class with multiple parents
	 * @param function the given function that is in one of the parent classes
	 * @return the parent class that the given function belongs to
	 * @throws CancelledException if cancelled
	 */
	private RecoveredClass getAncestorClassWithGivenFunction(RecoveredClass recoveredClass,
			Function function) throws CancelledException {

		List<RecoveredClass> classList = functionToClassesMap.get(function);

		if (classList == null) {
			return null;
		}

		if (classList.contains(recoveredClass)) {
			classList.remove(recoveredClass);
		}

		if (classList.size() == 0) {
			return null;
		}

		if (classList.size() == 1) {
			return classList.get(0);
		}

		List<RecoveredClass> parentClasses =
			new ArrayList<RecoveredClass>(recoveredClass.getClassHierarchyMap().keySet());

		// try direct parents first
		Iterator<RecoveredClass> parentsIterator = parentClasses.iterator();
		while (parentsIterator.hasNext()) {
			monitor.checkCanceled();
			RecoveredClass parentClass = parentsIterator.next();
			List<Function> constructorDestructorList =
				new ArrayList<Function>(parentClass.getConstructorList());
			constructorDestructorList.addAll(parentClass.getDestructorList());
			if (constructorDestructorList.contains(function)) {
				return parentClass;
			}
		}

		// if not found in direct parents, try all ancestors
		List<RecoveredClass> ancestorClasses = recoveredClass.getClassHierarchy();

		if (ancestorClasses.size() <= 1) {
			return recoveredClass;
		}

		ListIterator<RecoveredClass> ancestorIterator = ancestorClasses.listIterator(1);
		while (ancestorIterator.hasNext()) {
			monitor.checkCanceled();

			RecoveredClass ancestorClass = ancestorIterator.next();

			// already checked the parents
			if (parentClasses.contains(ancestorClass)) {
				continue;
			}
			List<Function> constructorDestructorList =
				new ArrayList<Function>(ancestorClass.getConstructorList());
			constructorDestructorList.addAll(ancestorClass.getDestructorList());
			if (constructorDestructorList.contains(function)) {
				return ancestorClass;
			}
		}

		return null;
	}

	/**
	 * Method to get a list of addresses that are references from the given address
	 * @param address the given address
	 * @return a list of addresses that are references from the given address 
	 */
	private List<Address> getReferenceFromAddresses(Address address) {

		Reference[] referencesFrom = program.getReferenceManager().getReferencesFrom(address);

		// get only the address references at the given address (ie no stack refs, ...)
		List<Address> refFromAddresses = new ArrayList<Address>();
		for (Reference referenceFrom : referencesFrom) {
			if (referenceFrom.isMemoryReference()) {
				refFromAddresses.add(referenceFrom.getToAddress());
			}
		}

		return refFromAddresses;
	}

	/**
	 * Retrieve the first stored vftable from the pcodeOps in the list 
	 * @param storedPcodeOps list of offset/PcodeOp pairs
	 * @return first referenced vftable address 
	 * @throws CancelledException if cancelled
	 */
	public Address getStoredVftableAddress(List<OffsetPcodeOpPair> storedPcodeOps)
			throws CancelledException {

		if (storedPcodeOps.size() > 0) {
			Iterator<OffsetPcodeOpPair> iterator = storedPcodeOps.iterator();
			// figure out if vftable is referenced
			while (iterator.hasNext()) {
				monitor.checkCanceled();
				OffsetPcodeOpPair offsetPcodeOpPair = iterator.next();
				PcodeOp pcodeOp = offsetPcodeOpPair.getPcodeOp();
				Varnode storedValue = pcodeOp.getInput(2);
				Address vftableAddress = decompilerUtils.getAssignedAddressFromPcode(storedValue);
				if (vftableAddress != null && vftableToClassMap.containsKey(vftableAddress)) {
					return vftableAddress;
				}
			}
		}
		return null;
	}

	/**
	 * Method to get a list of addresses that reference the given vftable address
	 * @param vftableAddress the given vftable address
	 * @return list of addresses that reference the given vftable address
	 * @throws CancelledException if cancelled
	 */
	public List<Address> getReferencesToVftable(Address vftableAddress) throws CancelledException {

		List<Address> referencesToVftable = new ArrayList<>();

		ReferenceIterator iterator = program.getReferenceManager().getReferencesTo(vftableAddress);

		while (iterator.hasNext()) {

			monitor.checkCanceled();

			Reference reference = iterator.next();
			Address vtableReference = reference.getFromAddress();
			referencesToVftable.add(vtableReference);
		}

		return referencesToVftable;
	}

	/**
	 * Method to retrieve a list of vftable symbols, from the given list of vftables, in the given 
	 * namespace
	 * @param vftableSymbols the list of all vftable symbols
	 * @param namespace the given namespace
	 * @return a list of vftable symbols in the given namespace
	 * @throws CancelledException if cancelled
	 */
	public List<Symbol> getVftablesInNamespace(List<Symbol> vftableSymbols, Namespace namespace)
			throws CancelledException {

		List<Symbol> vftableSymbolsInNamespace = new ArrayList<Symbol>();

		Iterator<Symbol> symbolsInNamespace = program.getSymbolTable().getSymbols(namespace);
		while (symbolsInNamespace.hasNext()) {
			monitor.checkCanceled();
			Symbol symbol = symbolsInNamespace.next();
			if (vftableSymbols.contains(symbol) &&
				!isSymbolAddressOnList(vftableSymbolsInNamespace, symbol.getAddress())) {
				vftableSymbolsInNamespace.add(symbol);
			}
		}
		return vftableSymbolsInNamespace;
	}

	private boolean isSymbolAddressOnList(List<Symbol> symbols, Address address)
			throws CancelledException {

		Iterator<Symbol> symbolIterator = symbols.iterator();
		while (symbolIterator.hasNext()) {
			monitor.checkCanceled();
			Symbol symbol = symbolIterator.next();
			if (symbol.getAddress().equals(address)) {
				return true;
			}

		}
		return false;
	}

	/**
	 * Method to determine if the given function is an inlined destructor or indeterminate in any class
	 * @param function the given function
	 * @return true if the given function is an inlined function in any class, false if it is not an 
	 * inlined function in any class
	 * @throws CancelledException if cancelled
	 */
	public boolean isInlineDestructorOrIndeterminateInAnyClass(Function function)
			throws CancelledException {

		List<RecoveredClass> functionClasses = getClasses(function);
		if (functionClasses == null) {
			if (DEBUG) {
				Msg.debug(this, "no function to class map for " + function.getEntryPoint());
			}
			return true;
		}
		Iterator<RecoveredClass> functionClassesIterator = functionClasses.iterator();
		while (functionClassesIterator.hasNext()) {
			monitor.checkCanceled();
			RecoveredClass recoveredClass = functionClassesIterator.next();

			if (recoveredClass.getInlinedDestructorList().contains(function)) {
				return true;
			}
			if (recoveredClass.getIndeterminateInlineList().contains(function)) {
				return true;
			}
		}
		return false;
	}

	/**
	 * Method to create mappings for the current class and use the decompiler
	 * to figure out class member data information
	 * @param recoveredClass class that function belongs to
	 * @param function current function to process
	 * @throws CancelledException if cancelled
	 * @throws DuplicateNameException if try to create same symbol name already in namespace
	 * @throws InvalidInputException if issues setting return type
	 * @throws CircularDependencyException if parent namespace is descendent of given namespace
	 */
	public void gatherClassMemberDataInfoForFunction(RecoveredClass recoveredClass,
			Function function) throws CancelledException, DuplicateNameException,
			InvalidInputException, CircularDependencyException {

		// save off param and return information
		Parameter[] originalParameters = function.getParameters();
		DataType[] originalTypes = new DataType[originalParameters.length];
		SourceType[] originalSources = new SourceType[originalParameters.length];
		for (int i = 0; i < originalParameters.length; i++) {
			monitor.checkCanceled();
			originalTypes[i] = originalParameters[i].getDataType();
			originalSources[i] = originalParameters[i].getSource();
		}
		DataType originalReturnType = function.getReturnType();
		SourceType originalReturnSource = function.getReturn().getSource();

		Namespace originalNamespace = function.getParentNamespace();

		// temporarily remove class data type or other empty structures from return and params
		// so they do not skew the structure contents from FillOutStructureCmd 
		temporarilyReplaceEmptyStructures(function, recoveredClass.getClassNamespace());

		// create maps and updates class member data information using structure and pcode info  returned
		// from FillOutStructureCmd
		updateMapsAndClassMemberDataInfo(function, recoveredClass);

		// replace namespace if it was removed
		if (!function.getParentNamespace().equals(originalNamespace)) {
			function.setParentNamespace(originalNamespace);
		}

		// put back return and param data types that were temporarily removed
		Parameter[] parameters = function.getParameters();
		for (int i = 0; i < parameters.length; i++) {
			monitor.checkCanceled();
			if (parameters[i].getName().equals("this")) {
				continue;
			}
			if (!parameters[i].getDataType().equals(originalTypes[i])) {
				parameters[i].setDataType(originalTypes[i], originalSources[i]);
			}
		}
		if (!function.getReturnType().equals(originalReturnType)) {
			function.setReturnType(originalReturnType, originalReturnSource);
		}
	}

	/**
	 * Method to update the given class's maps and class member data using the given function info
	 * @param function the given function
	 * @param recoveredClass the given class
	 * @throws CancelledException if cancelled
	 */
	private void updateMapsAndClassMemberDataInfo(Function function, RecoveredClass recoveredClass)
			throws CancelledException {

		List<Address> vftableReferenceList = getVftableReferences(function);
		if (vftableReferenceList == null) {
			if (DEBUG) {
				Msg.debug(this, "In update maps: function to class map doesn't exist for " +
					function.getEntryPoint().toString());
			}
			return;
		}
		Collections.sort(vftableReferenceList);
		Address firstVftableReference = vftableReferenceList.get(0);
		if (firstVftableReference == null) {
			return;
		}

		// make sure first vftable ref is in the given class (if inlined it might not be)
		Address vftableAddress = getVftableAddress(firstVftableReference);
		RecoveredClass vftableClass = getVftableClass(vftableAddress);
		if (!vftableClass.equals(recoveredClass)) {

			if (DEBUG) {
				Msg.debug(this, "updating struct for " + recoveredClass.getName() +
					" but first vftable in function " + function.getEntryPoint().toString() +
					" is in class " + vftableClass.getName());
			}

			return;
		}

		getStructureFromDecompilerPcode(recoveredClass, function, firstVftableReference);

	}

	/**
	 * Method to retrieve a filled-in structure associated with the given function's high variable
	 * that stores the given first vftable reference address in the given function.
	 * @param recoveredClass the given class
	 * @param function the given function
	 * @param firstVftableReference the first vftable reference address in the given function
	 * @throws CancelledException if cancelled
	 */
	public void getStructureFromDecompilerPcode(RecoveredClass recoveredClass, Function function,
			Address firstVftableReference) throws CancelledException {

		// get the decompiler highFunction 
		HighFunction highFunction = decompilerUtils.getHighFunction(function);

		if (highFunction == null) {
			return;

		}

		List<HighVariable> highVariables = new ArrayList<HighVariable>();

		// if there are params add the first or the "this" param to the list to be checked first 
		// It is the most likely to store the vftablePtr
		if (highFunction.getFunctionPrototype().getNumParams() > 0) {

			HighVariable thisParam =
				highFunction.getFunctionPrototype().getParam(0).getHighVariable();
			if (thisParam != null) {
				highVariables.add(thisParam);
			}
		}

		// add the other high variables that store vftable pointer
		highVariables.addAll(
			getVariableThatStoresVftablePointer(highFunction, firstVftableReference));
		Iterator<HighVariable> highVariableIterator = highVariables.iterator();

		Address vftableAddress = null;
		while (highVariableIterator.hasNext()) {

			HighVariable highVariable = highVariableIterator.next();
			monitor.checkCanceled();

			FillOutStructureCmd fillCmd = new FillOutStructureCmd(program, location, tool);

			Structure structure = fillCmd.processStructure(highVariable, function);

			NoisyStructureBuilder componentMap = fillCmd.getComponentMap();

			List<OffsetPcodeOpPair> stores = fillCmd.getStorePcodeOps();
			stores = removePcodeOpsNotInFunction(function, stores);

			// this method checks the storedPcodeOps to see if one is the desired vftable address
			vftableAddress = getStoredVftableAddress(stores);
			if (vftableAddress != null &&
				getVftableAddress(firstVftableReference).equals(vftableAddress)) {

				if (structure != null) {
					recoveredClass.updateClassMemberStructure(structure);
					recoveredClass.updateClassMemberStructureUndefineds(componentMap);
				}

				List<OffsetPcodeOpPair> loads = fillCmd.getLoadPcodeOps();
				loads = removePcodeOpsNotInFunction(function, loads);

				//functionToStorePcodeOps.put(function, stores);
				updateFunctionToStorePcodeOpsMap(function, stores);
				updateFunctionToLoadPcodeOpsMap(function, loads);
				return;
			}

			if (DEBUG) {
				Msg.debug(this, "Could not find variable pointing to vftable in " +
					function.getEntryPoint().toString());
			}

		}

	}

	/**
	 * Method to determine which variable in the decompiler stores the vftable address
	 * @param highFunction the decompiler high function 
	 * @param vftableReference the address that points to a vftable
	 * @return the list of variables in the given function that store the vftable address
	 * @throws CancelledException if cancelled
	 */
	//TODO: update to make sure it is getting any global memory variables
	//TODO: Possibly refactor to use the same methodology as getAssignedAddressFrompcode or getStoredVftableAddress
	private List<HighVariable> getVariableThatStoresVftablePointer(HighFunction highFunction,
			Address vftableReference) throws CancelledException {

		List<HighVariable> highVars = new ArrayList<HighVariable>();

		Iterator<PcodeOpAST> pcodeOps = highFunction.getPcodeOps();
		while (pcodeOps.hasNext()) {
			monitor.checkCanceled();
			PcodeOp pcodeOp = pcodeOps.next();
			if (pcodeOp.getOpcode() == PcodeOp.STORE) {

				Address address = getTargetAddressFromPcodeOp(pcodeOp);
				if (address.equals(vftableReference)) {

					Varnode[] inputs = pcodeOp.getInputs();
					for (Varnode input : inputs) {
						monitor.checkCanceled();
						if (input.getHigh() != null) {
							highVars.add(input.getHigh());
						}
					}
				}
			}
		}
		return highVars;

	}

	/**
	 * temporarily change the function signature of the given constructor or destructor to replace
	 * any empty structure with same size undefined datatype and to also remove the functin from
	 * its namespace to remove the empty structure from the this param. This is so that the
	 * class member data calculations are made without bad info
	 * @param function the given function
	 * @param classNamespace the given class namespace
	 * @throws CancelledException if cancelled
	 * @throws DuplicateNameException if try to create same symbol name already in namespace
	 * @throws InvalidInputException if issue making function thiscall
	 * @throws CircularDependencyException if parent namespace is descendent of given namespace
	 */
	private void temporarilyReplaceEmptyStructures(Function function, Namespace classNamespace)
			throws CancelledException, DuplicateNameException, InvalidInputException,
			CircularDependencyException {

		int parameterCount = function.getParameterCount();
		for (int i = 0; i < parameterCount; i++) {
			monitor.checkCanceled();

			// if this call - temporarily put in global namespace to remove class structure
			// in order to get unbiased pcode store information
			if (function.getParameter(i).getName().equals("this")) {
				function.setParentNamespace(globalNamespace);
				continue;
			}

			DataType dataType = function.getParameter(i).getDataType();

			if (!extraUtils.isPointerToEmptyStructure(dataType)) {
				continue;
			}

			PointerDataType ptrUndefined = extraUtils.createPointerToUndefinedDataType(dataType);
			if (ptrUndefined != null) {
				function.getParameter(i).setDataType(ptrUndefined, SourceType.ANALYSIS);
			}

		}

		// Next check the return type to see if it is the empty structure
		DataType returnType = function.getReturnType();
		if (extraUtils.isPointerToEmptyStructure(returnType)) {
			PointerDataType ptrUndefined =
				extraUtils.createPointerToUndefinedDataType(returnType);
			if (ptrUndefined != null) {
				function.setReturnType(ptrUndefined, SourceType.ANALYSIS);
			}
		}

	}

	/**
	 * Method to determine if the given possible ancestor is an ancestor of any of the listed classes 
	 * @param recoveredClasses List of classes
	 * @param possibleAncestor possible ancestor of one of the listed classes
	 * @return true if ancestor of one of the listed classes, false otherwise
	 * @throws Exception if one of the classes has empty class hierarchy
	 */
	public boolean isClassAnAncestorOfAnyOnList(List<RecoveredClass> recoveredClasses,
			RecoveredClass possibleAncestor) throws Exception {

		Iterator<RecoveredClass> classIterator = recoveredClasses.iterator();
		while (classIterator.hasNext()) {
			monitor.checkCanceled();
			RecoveredClass recoveredClass = classIterator.next();

			if (isClassAnAncestor(recoveredClass, possibleAncestor)) {
				return true;
			}
		}
		return false;
	}

	/**
	 * Method to determine if a class is an ancestor of another class
	 * @param recoveredClass the class with possible ancestor
	 * @param possibleAncestorClass the class that might be ancestor of recoveredClass
	 * @return true if possibleAncestorClass is an ancestor of recoveredClass, false otherwise
	 * @throws Exception if class hierarchy is empty
	 */
	private boolean isClassAnAncestor(RecoveredClass recoveredClass,
			RecoveredClass possibleAncestorClass) throws Exception {

		List<RecoveredClass> classHierarchy =
			new ArrayList<RecoveredClass>(recoveredClass.getClassHierarchy());

		if (classHierarchy.isEmpty()) {
			throw new Exception(
				recoveredClass.getName() + " should not have an empty class hierarchy");
		}

		//remove self
		classHierarchy.remove(recoveredClass);

		if (classHierarchy.contains(possibleAncestorClass)) {
			return true;
		}
		return false;
	}

	/**
	 * Method to return subList of offset/pcodeOp pairs from the given list that are contained in the current function
	 * @param function The given function
	 * @param pcodeOps The list of pcodeOps to filter
	 * @return List of pcodeOps from given list that are contained in given function
	 * @throws CancelledException when cancelled
	 */
	public List<OffsetPcodeOpPair> removePcodeOpsNotInFunction(Function function,
			List<OffsetPcodeOpPair> pcodeOps) throws CancelledException {

		Iterator<OffsetPcodeOpPair> pcodeOpsIterator = pcodeOps.iterator();
		while (pcodeOpsIterator.hasNext()) {
			monitor.checkCanceled();
			OffsetPcodeOpPair offsetPcodeOpPair = pcodeOpsIterator.next();
			PcodeOp pcodeOp = offsetPcodeOpPair.getPcodeOp();
			Address pcodeOpAddress = pcodeOp.getSeqnum().getTarget();
			if (!function.getBody().contains(pcodeOpAddress)) {
				pcodeOpsIterator.remove();
			}
		}
		return pcodeOps;
	}

	/**
	 * Method to get the listing address that the given PcodeOp is associated with
	 * @param pcodeOp the given PcodeOp
	 * @return the address the given PcodeOp is associated with 
	 */
	public Address getTargetAddressFromPcodeOp(PcodeOp pcodeOp) {
		return pcodeOp.getSeqnum().getTarget();
	}

	public Function getCalledFunctionFromCallPcodeOp(PcodeOp calledPcodeOp) {

		Function calledFunction =
			api.getFunctionAt(calledPcodeOp.getInput(0).getAddress());
		if (calledFunction == null) {
			return null;
		}

		return calledFunction;
	}

	/**
	 * method to update the two given classes with their related class hierarchy
	 * @param parentClass parent of childClass
	 * @param childClass child of parentClass
	 */
	public void updateClassWithParent(RecoveredClass parentClass, RecoveredClass childClass) {

		// return if they are already a known parent/child pair
		if (parentClass.getChildClasses().contains(childClass) &&
			childClass.getParentList().contains(parentClass)) {
			return;
		}

		childClass.addParent(parentClass);

		childClass.setHasParentClass(true);
		parentClass.setHasChildClass(true);
		parentClass.addChildClass(childClass);

		return;
	}

	/**
	 * Method to retrieve only the classes that have vfunctions from the given list of classes
	 * @param recoveredClasses the given list of classes
	 * @return a list of classes that have vfunctions
	 * @throws CancelledException if cancelled
	 */
	public List<RecoveredClass> getClassesWithVFunctions(List<RecoveredClass> recoveredClasses)
			throws CancelledException {

		List<RecoveredClass> classesWithVFunctions = new ArrayList<RecoveredClass>();

		Iterator<RecoveredClass> classIterator = recoveredClasses.iterator();
		while (classIterator.hasNext()) {
			monitor.checkCanceled();
			RecoveredClass recoveredClass = classIterator.next();
			if (recoveredClass.hasVftable()) {
				classesWithVFunctions.add(recoveredClass);
			}
		}

		return classesWithVFunctions;
	}

	/**
	 * Method that returns a list of all parents with virtual functions for the given class
	 * @param recoveredClass given class
	 * @return list of all parents with virtual functions for given class or empty list if none
	 * @throws CancelledException when cancelled
	 */
	public List<RecoveredClass> getParentsWithVirtualFunctions(RecoveredClass recoveredClass)
			throws CancelledException {

		List<RecoveredClass> parentsWithVFunctions = new ArrayList<RecoveredClass>();

		Map<RecoveredClass, List<RecoveredClass>> classHierarchyMap =
			recoveredClass.getClassHierarchyMap();

		// no parents so return empty list
		if (classHierarchyMap.isEmpty()) {
			return parentsWithVFunctions;
		}

		List<RecoveredClass> parentClassList =
			new ArrayList<RecoveredClass>(classHierarchyMap.keySet());

		Iterator<RecoveredClass> parentIterator = parentClassList.iterator();
		while (parentIterator.hasNext()) {

			monitor.checkCanceled();

			RecoveredClass parentClass = parentIterator.next();
			if (parentClass.hasVftable()) {
				parentsWithVFunctions.add(parentClass);
			}
		}

		return parentsWithVFunctions;
	}

	/**
	 * Method to get list of the given class's ancestors that have virtual functions or functions inherited virtual functions(ie a vftable)
	 * @param recoveredClass the given class
	 * @return list of the given class's ancestors that have virtual functions or functions inherited virtual functions(ie a vftable)
	 * @throws CancelledException if cancelled
	 */
	public List<RecoveredClass> getAncestorsWithVirtualFunctions(RecoveredClass recoveredClass)
			throws CancelledException {

		List<RecoveredClass> ancestorsWithVFunctions = new ArrayList<RecoveredClass>();

		// no parents so return empty list
		if (!recoveredClass.hasParentClass()) {
			return ancestorsWithVFunctions;
		}

		List<RecoveredClass> classHierarchyList = recoveredClass.getClassHierarchy();

		Iterator<RecoveredClass> ancestorIterator = classHierarchyList.iterator();
		while (ancestorIterator.hasNext()) {

			monitor.checkCanceled();

			RecoveredClass parentClass = ancestorIterator.next();
			if (parentClass.hasVftable()) {
				ancestorsWithVFunctions.add(parentClass);
			}
		}

		return ancestorsWithVFunctions;
	}

	/**
	 * Method to get ancestors that do not have vfunctions
	 * @param recoveredClass the given class
	 * @return List of ancestors without vfunctions
	 * @throws CancelledException if cancelled
	 */
	public List<RecoveredClass> getAncestorsWithoutVfunctions(RecoveredClass recoveredClass)
			throws CancelledException {

		List<RecoveredClass> ancestorsWithoutVfunctions = new ArrayList<RecoveredClass>();

		List<RecoveredClass> classHierarchy = recoveredClass.getClassHierarchy();

		Iterator<RecoveredClass> hierarchyIterator = classHierarchy.iterator();

		while (hierarchyIterator.hasNext()) {
			monitor.checkCanceled();
			RecoveredClass ancestorClass = hierarchyIterator.next();

			// skip self
			if (ancestorClass.equals(recoveredClass)) {
				continue;
			}
			if (!ancestorClass.hasVftable()) {
				ancestorsWithoutVfunctions.add(ancestorClass);
			}
		}

		return ancestorsWithoutVfunctions;
	}

	/**
	 * Method to test whether class has ancestor without virtual functions or not
	 * @param recoveredClass given class object
	 * @return true if class has an ancestor class without virtual functions
	 * @throws CancelledException if cancelled
	 */
	public boolean hasNonVirtualFunctionAncestor(RecoveredClass recoveredClass)
			throws CancelledException {
		List<RecoveredClass> classHierarchy = recoveredClass.getClassHierarchy();
		Iterator<RecoveredClass> recoveredClassIterator = classHierarchy.iterator();
		while (recoveredClassIterator.hasNext()) {
			monitor.checkCanceled();
			RecoveredClass currentClass = recoveredClassIterator.next();
			if (!currentClass.hasVftable()) {
				return true;
			}
		}
		return false;
	}

	/**
	 * Method to get all ancestor class constructors for the given class
	 * @param recoveredClass given class
	 * @return List of all functions that are constructors of an ancestor class of given class
	 * @throws CancelledException if script is cancelled
	 */
	public List<Function> getAllAncestorConstructors(RecoveredClass recoveredClass)
			throws CancelledException {

		List<Function> allAncestorConstructors = new ArrayList<Function>();

		List<RecoveredClass> classHierarchy = recoveredClass.getClassHierarchy();
		ListIterator<RecoveredClass> classHierarchyIterator = classHierarchy.listIterator(1);

		while (classHierarchyIterator.hasNext()) {
			monitor.checkCanceled();
			RecoveredClass currentClass = classHierarchyIterator.next();

			List<Function> constructorList =
				new ArrayList<Function>(currentClass.getConstructorList());
			constructorList.addAll(currentClass.getInlinedConstructorList());
			Iterator<Function> constructors = constructorList.iterator();
			while (constructors.hasNext()) {
				monitor.checkCanceled();
				Function constructor = constructors.next();
				if (!allAncestorConstructors.contains(constructor)) {
					allAncestorConstructors.add(constructor);
				}
			}
		}
		return allAncestorConstructors;
	}

	/**
	 * Method to retrieve a list of destructors for the ancestors of the given class
	 * @param recoveredClass the given class
	 * @return a list of destructors for the ancestors of the given class
	 * @throws CancelledException if cancelled
	 */
	public List<Function> getAncestorDestructors(RecoveredClass recoveredClass)
			throws CancelledException {

		List<Function> allAncestorDestructors = new ArrayList<Function>();

		List<RecoveredClass> classHierarchy = recoveredClass.getClassHierarchy();
		ListIterator<RecoveredClass> classHierarchyIterator = classHierarchy.listIterator(1);

		while (classHierarchyIterator.hasNext()) {
			monitor.checkCanceled();
			RecoveredClass parentClass = classHierarchyIterator.next();

			List<Function> destructorList =
				new ArrayList<Function>(parentClass.getDestructorList());
			destructorList.addAll(parentClass.getInlinedDestructorList());
			Iterator<Function> destructors = destructorList.iterator();
			while (destructors.hasNext()) {
				monitor.checkCanceled();
				Function destructor = destructors.next();
				if (!allAncestorDestructors.contains(destructor)) {
					allAncestorDestructors.add(destructor);
				}
			}
		}
		return allAncestorDestructors;
	}

	/**
	 * Method to retrieve all constructors of descendants of the given class
	 * @param recoveredClass the given class
	 * @return a list of all constructors of descendants of the given class
	 * @throws CancelledException if cancelled
	 */
	public List<Function> getAllDescendantConstructors(RecoveredClass recoveredClass)
			throws CancelledException {

		List<Function> allDescendantConstructors = new ArrayList<Function>();

		List<RecoveredClass> childClasses = recoveredClass.getChildClasses();
		Iterator<RecoveredClass> childClassIterator = childClasses.iterator();
		while (childClassIterator.hasNext()) {
			monitor.checkCanceled();
			RecoveredClass childClass = childClassIterator.next();

			List<Function> constructorList =
				new ArrayList<Function>(childClass.getConstructorList());
			constructorList.addAll(childClass.getInlinedConstructorList());
			Iterator<Function> constructors = constructorList.iterator();
			while (constructors.hasNext()) {
				monitor.checkCanceled();
				Function constructor = constructors.next();
				if (!allDescendantConstructors.contains(constructor)) {
					allDescendantConstructors.add(constructor);
				}
			}
			allDescendantConstructors.addAll(getAllDescendantConstructors(childClass));
		}

		return allDescendantConstructors;
	}

	/**
	 * Method to retrieve all destructors of descendants of the given class
	 * @param recoveredClass the given class
	 * @return a list of all destructors of descendants of the given class
	 * @throws CancelledException if cancelled
	 */
	public List<Function> getAllDescendantDestructors(RecoveredClass recoveredClass)
			throws CancelledException {

		List<Function> allDescendantDestructors = new ArrayList<Function>();

		List<RecoveredClass> childClasses = recoveredClass.getChildClasses();
		Iterator<RecoveredClass> childClassIterator = childClasses.iterator();
		while (childClassIterator.hasNext()) {
			monitor.checkCanceled();
			RecoveredClass childClass = childClassIterator.next();

			List<Function> destructorList = new ArrayList<Function>(childClass.getDestructorList());
			destructorList.addAll(childClass.getInlinedDestructorList());
			Iterator<Function> destructors = destructorList.iterator();
			while (destructors.hasNext()) {
				monitor.checkCanceled();
				Function destructor = destructors.next();
				if (!allDescendantDestructors.contains(destructor)) {
					allDescendantDestructors.add(destructor);
				}
			}
			allDescendantDestructors.addAll(getAllDescendantDestructors(childClass));
		}

		return allDescendantDestructors;
	}

	/**
	 * Method to retrieve a list of possible parent class constructors to the given function
	 * @param function the given function
	 * @return a list of possible parent class constructors to the given function
	 * @throws CancelledException if cancelled
	 */
	public List<Function> getPossibleParentConstructors(Function function)
			throws CancelledException {

		List<Function> possibleParentConstructors = new ArrayList<Function>();

		List<ReferenceAddressPair> refAddrPairList = getCalledConstDestRefAddrPairs(function);

		List<Address> vftableReferenceList = getVftableReferences(function);
		if (vftableReferenceList == null) {
			return possibleParentConstructors;
		}

		Address minVftableReference = extraUtils.getMinimumAddressOnList(vftableReferenceList);
		Iterator<ReferenceAddressPair> iterator = refAddrPairList.iterator();

		while (iterator.hasNext()) {
			monitor.checkCanceled();
			ReferenceAddressPair refAddrPair = iterator.next();
			Address sourceAddr = refAddrPair.getSource();
			if (sourceAddr.compareTo(minVftableReference) < 0) {
				Function calledFunction = api.getFunctionAt(refAddrPair.getDestination());
				if (calledFunction != null) {
					possibleParentConstructors.add(calledFunction);
				}
			}
		}
		return possibleParentConstructors;
	}

	/**
	 * Method to retrieve a single common function on both lists
	 * @param list1 first list of functions
	 * @param list2 second list of functions
	 * @return single function if there is one function on both lists, null if there are none or 
	 * more than one
	 */
	public Function getFunctionOnBothLists(List<Function> list1, List<Function> list2) {

		List<Function> commonFunctions = getFunctionsOnBothLists(list1, list2);

		if (commonFunctions.size() == 1) {
			return commonFunctions.get(0);
		}
		// if none or more than one return null
		return null;
	}

	public List<Function> getFunctionsOnBothLists(List<Function> list1, List<Function> list2) {
		List<Function> commonFunctions =
			list1.stream().distinct().filter(list2::contains).collect(Collectors.toList());

		return commonFunctions;
	}

	/**
	 * Method to retrieve a set of functions contained in both of the given sets of functions
	 * @param set1 the first set of functions
	 * @param set2 the second set of functions
	 * @return a set of functions contained in both of the given sets of functions
	 */
	public Set<Function> getFunctionsContainedInBothSets(Set<Function> set1, Set<Function> set2) {
		Set<Function> commonFunctions =
			set1.stream().distinct().filter(set2::contains).collect(Collectors.toSet());

		return commonFunctions;

	}

	/**
	 * Method to retrieve a list of possible parent class destructors to the given function
	 * @param function the given function
	 * @return a list of possible parent class destructors to the given function
	 * @throws CancelledException if cancelled
	 */
	public List<Function> getPossibleParentDestructors(Function function)
			throws CancelledException {

		List<Function> possibleParentDestructors = new ArrayList<Function>();

		List<ReferenceAddressPair> refAddrPairList = getCalledConstDestRefAddrPairs(function);

		List<Address> vftableReferenceList = getVftableReferences(function);
		if (vftableReferenceList == null) {
			return possibleParentDestructors;
		}

		Address maxVftableReference = extraUtils.getMaximumAddressOnList(vftableReferenceList);
		Iterator<ReferenceAddressPair> iterator = refAddrPairList.iterator();

		while (iterator.hasNext()) {
			monitor.checkCanceled();
			ReferenceAddressPair refAddrPair = iterator.next();
			Address sourceAddr = refAddrPair.getSource();
			if (sourceAddr.compareTo(maxVftableReference) > 0) {
				Function calledFunction = extraUtils.getFunctionAt(refAddrPair.getDestination());
				if (calledFunction != null) {
					possibleParentDestructors.add(calledFunction);
				}
			}
		}
		return possibleParentDestructors;
	}

	/**
	 * Method to determine the constructors/destructors using known parent
	 * @param recoveredClass RecoveredClass object
	 * @param parentClass possible parent class of the given RecoveredClass
	 * @return true if processed successfully, else false
	 * @throws CancelledException if cancelled
	 * @throws InvalidInputException if issue setting return type
	 * @throws DuplicateNameException if try to create same symbol name already in namespace
	 * @throws CircularDependencyException if parent namespace is descendent of given namespace
	 */
	public boolean processConstructorsAndDestructorsUsingParent(RecoveredClass recoveredClass,
			RecoveredClass parentClass) throws CancelledException, InvalidInputException,
			DuplicateNameException, CircularDependencyException {

		if (parentClass == null) {
			return false;
		}

		Map<Function, Function> childParentConstructorMap = new HashMap<Function, Function>();
		Map<Function, Function> childParentDestructorMap = new HashMap<Function, Function>();

		List<Function> constDestFunctions =
			new ArrayList<Function>(recoveredClass.getConstructorOrDestructorFunctions());
		constDestFunctions.removeAll(recoveredClass.getIndeterminateInlineList());

		List<Function> parentConstDestFunctions = parentClass.getConstructorOrDestructorFunctions();

		List<Function> parentConstructors = getAllClassConstructors(parentClass);
		List<Function> parentDestructors = getAllClassDestructors(parentClass);
		List<Function> childConstructors = getAllClassConstructors(recoveredClass);
		List<Function> childDestructors = getAllClassDestructors(recoveredClass);

		Iterator<Function> constDestIterator = constDestFunctions.iterator();
		while (constDestIterator.hasNext()) {
			monitor.checkCanceled();

			Function constDestFunction = constDestIterator.next();

			// based on call order get possible parent constructors for the given function
			List<Function> possibleParentConstructors =
				getPossibleParentConstructors(constDestFunction);

			// remove any known destructors since they can't also be constructors - rarely these 
			// show up on possible const list
			possibleParentConstructors.removeAll(parentDestructors);

			Function parentConstructor =
				getFunctionOnBothLists(possibleParentConstructors, parentConstDestFunctions);

			// another sanity check - make sure child function isn't a known destructor
			if (parentConstructor != null && !childDestructors.contains(constDestFunction)) {
				childParentConstructorMap.put(constDestFunction, parentConstructor);
				continue;
			}

			// based on call order get possible parent destructors for the given function 
			List<Function> possibleParentDestructors =
				getPossibleParentDestructors(constDestFunction);

			// remove any known constructors since they can't also be destructors - rarely these 
			// show up on possible dest list
			possibleParentDestructors.removeAll(parentConstructors);

			Function parentDestructor =
				getFunctionOnBothLists(possibleParentDestructors, parentConstDestFunctions);

			// another sanity check - make sure child function isn't a known constructor			
			if (parentDestructor != null && !childConstructors.contains(constDestFunction)) {
				childParentDestructorMap.put(constDestFunction, parentDestructor);
				continue;
			}
		}

		// check to make sure there is no overlap in the poss c and poss d maps
		Set<Function> constructorKeySet = childParentConstructorMap.keySet();
		Set<Function> destructorKeySet = childParentDestructorMap.keySet();
		Set<Function> functionsContainedInBothSets =
			getFunctionsContainedInBothSets(constructorKeySet, destructorKeySet);

		if (functionsContainedInBothSets.size() > 0) {
			constructorKeySet.removeAll(functionsContainedInBothSets);
			destructorKeySet.removeAll(functionsContainedInBothSets);
			if (constructorKeySet.isEmpty() && destructorKeySet.isEmpty()) {
				return false;
			}
		}

		// once all checks pass, add both the child and parent constructors to their class 
		// constructor list and remove from the indeterminate lists
		// the addConstructor method processes the offsets and types for the initialized class data
		Iterator<Function> childConstructorIterator = constructorKeySet.iterator();
		while (childConstructorIterator.hasNext()) {
			monitor.checkCanceled();
			Function childConstructor = childConstructorIterator.next();
			addConstructorToClass(recoveredClass, childConstructor);
			recoveredClass.removeIndeterminateConstructorOrDestructor(childConstructor);
			Function parentConstructor = childParentConstructorMap.get(childConstructor);
			addConstructorToClass(parentClass, parentConstructor);
			parentClass.removeIndeterminateConstructorOrDestructor(parentConstructor);
		}

		// Do the same for the child/parent destructors
		Iterator<Function> childDestructorIterator = destructorKeySet.iterator();
		while (childDestructorIterator.hasNext()) {
			monitor.checkCanceled();
			Function childDestructor = childDestructorIterator.next();
			addDestructorToClass(recoveredClass, childDestructor);
			recoveredClass.removeIndeterminateConstructorOrDestructor(childDestructor);
			Function parentDestructor = childParentDestructorMap.get(childDestructor);
			addDestructorToClass(parentClass, parentDestructor);
			parentClass.removeIndeterminateConstructorOrDestructor(parentDestructor);
		}
		return true;

	}

	/**
	 * Method to retrieve all types of class destructors including normal destructors, non-this 
	 * destructors and inline destructors(does not include deleting destructors since they are 
	 * really a vfunction)
	 * @param recoveredClass the given class
	 * @return the list of all destructors for the given class
	 */
	public List<Function> getAllClassDestructors(RecoveredClass recoveredClass) {

		List<Function> allClassDestructors = new ArrayList<Function>();
		allClassDestructors.addAll(recoveredClass.getDestructorList());
		allClassDestructors.addAll(recoveredClass.getNonThisDestructors());
		allClassDestructors.addAll(recoveredClass.getInlinedDestructorList());

		return allClassDestructors;
	}

	/**
	 * Method to retrieve all types of class constructors including normal constructors and inline 
	 * constructors
	 * @param recoveredClass the given class
	 * @return the list of all constructors for the given class
	 */
	public List<Function> getAllClassConstructors(RecoveredClass recoveredClass) {

		List<Function> allClassConstructors = new ArrayList<Function>();

		allClassConstructors.addAll(recoveredClass.getConstructorList());
		allClassConstructors.addAll(recoveredClass.getInlinedConstructorList());

		return allClassConstructors;

	}

	/**
	 * Method to add constructor function to the given class and collect member data information
	 * @param recoveredClass given class
	 * @param constructorFunction given function
	 * @throws CancelledException if cancelled
	 * @throws InvalidInputException if error setting return type
	 * @throws DuplicateNameException  if try to create same symbol name already in namespace
	 * @throws CircularDependencyException if parent namespace is descendent of given namespace
	 */
	public void addConstructorToClass(RecoveredClass recoveredClass, Function constructorFunction)
			throws CancelledException, InvalidInputException, DuplicateNameException,
			CircularDependencyException {

		// skip if already a constructor for this class
		if (recoveredClass.getConstructorList().contains(constructorFunction)) {
			return;
		}

		// create vftable mapping for any class that didn't have a constructor when the
		// original mappings were created
		if (recoveredClass.getOrderToVftableMap().size() == 0) {
			createVftableOrderMapping(recoveredClass);
		}

		// If not already, make function a thiscall
		extraUtils.makeFunctionThiscall(constructorFunction);

		recoveredClass.addConstructor(constructorFunction);
		addToAllConstructors(constructorFunction);
	}

	/**
	 * Method to add inlined constructor function to the given class
	 * @param recoveredClass given class
	 * @param inlinedConstructorFunction given function
	 * @throws InvalidInputException if issues setting return type
	 * @throws DuplicateNameException if try to create same symbol name already in namespace 
	 */
	public void addInlinedConstructorToClass(RecoveredClass recoveredClass,
			Function inlinedConstructorFunction)
			throws InvalidInputException, DuplicateNameException {

		//If not already, make function a thiscall
		extraUtils.makeFunctionThiscall(inlinedConstructorFunction);

		recoveredClass.addInlinedConstructor(inlinedConstructorFunction);
		addToAllInlinedConstructors(inlinedConstructorFunction);
	}

	/**
	 * Method to add destructor to the given class
	 * @param recoveredClass given class
	 * @param destructorFunction given destructor function
	 * @throws InvalidInputException if issues setting return type
	 * @throws DuplicateNameException if try to create same symbol name already in namespace 
	 */
	public void addDestructorToClass(RecoveredClass recoveredClass, Function destructorFunction)
			throws InvalidInputException, DuplicateNameException {

		//If not already, make function a thiscall
		extraUtils.makeFunctionThiscall(destructorFunction);

		recoveredClass.addDestructor(destructorFunction);
		addToAllDestructors(destructorFunction);
	}

	/**
	 * Method to add inlined destructor to the given class
	 * @param recoveredClass given class
	 * @param inlinedDestructorFunction given function
	 * @throws InvalidInputException if error setting return type
	 * @throws DuplicateNameException if try to create same symbol name already in namespace
	 */
	public void addInlinedDestructorToClass(RecoveredClass recoveredClass,
			Function inlinedDestructorFunction)
			throws InvalidInputException, DuplicateNameException {

		//If not already, make function a thiscall
		extraUtils.makeFunctionThiscall(inlinedDestructorFunction);

		recoveredClass.addInlinedDestructor(inlinedDestructorFunction);
		addToAllInlinedDestructors(inlinedDestructorFunction);
	}

	/**
	 * Method to create a mapping between the order it appears and the vftable for the given class
	 * @param recoveredClass the given class
	 * @throws CancelledException if cancelled
	 */
	public void createVftableOrderMapping(RecoveredClass recoveredClass) throws CancelledException {

		if (!recoveredClass.hasVftable()) {
			return;
		}

		List<Address> vftableAddresses = recoveredClass.getVftableAddresses();

		Map<Integer, Address> classOffsetToVftableMap = recoveredClass.getClassOffsetToVftableMap();

		if (classOffsetToVftableMap.size() == 0) {
			return;
		}

		if (vftableAddresses.size() != classOffsetToVftableMap.size()) {
			if (DEBUG) {
				Msg.debug(this, recoveredClass.getName() + " has " + vftableAddresses.size() +
					" vftables but " + classOffsetToVftableMap.size() + " offset to vftable maps");
			}
		}

		List<Integer> offsetList = new ArrayList<Integer>(classOffsetToVftableMap.keySet());

		Collections.sort(offsetList);

		int order = 0;
		Iterator<Integer> offsetIterator = offsetList.iterator();
		while (offsetIterator.hasNext()) {
			monitor.checkCanceled();
			Integer offset = offsetIterator.next();
			Address vftableAddress = classOffsetToVftableMap.get(offset);
			recoveredClass.addOrderToVftableMapping(order, vftableAddress);
			order++;
		}
	}

	/**
	 * Method to create a map for each class between the order a vftable is seen in a class and the vftable itself
	 * @param recoveredClasses list of classes to processes
	 * @throws CancelledException if cancelled
	 */
	public void createVftableOrderMap(List<RecoveredClass> recoveredClasses)
			throws CancelledException {
		Iterator<RecoveredClass> recoveredClassIterator = recoveredClasses.iterator();

		while (recoveredClassIterator.hasNext()) {
			monitor.checkCanceled();
			RecoveredClass recoveredClass = recoveredClassIterator.next();

			// create a mapping of the order of the vftable to the vftable address and save to class
			createVftableOrderMapping(recoveredClass);
		}
	}

	/**
	 * 
	 * @param referenceToClassMap map of references to the class that contains the referenced function
	 * @param referencesToConstructors list of addresses referring to constructors
	 * @throws CancelledException if cancelled
	 * @throws InvalidInputException if error setting return type
	 * @throws DuplicateNameException if try to create same symbol name already in namespace
	 * @throws CircularDependencyException if parent namespace is descendent of given namespace
	 */
	public void createListedConstructorFunctions(Map<Address, RecoveredClass> referenceToClassMap,
			List<Address> referencesToConstructors) throws CancelledException,
			InvalidInputException, DuplicateNameException, CircularDependencyException {

		Iterator<Address> constructorIterator = referencesToConstructors.iterator();
		while (constructorIterator.hasNext()) {
			monitor.checkCanceled();

			Address constructorReference = constructorIterator.next();
			RecoveredClass recoveredClass = referenceToClassMap.get(constructorReference);

			Function constructor = extraUtils.getReferencedFunction(constructorReference, true);

			if (recoveredClass.getIndeterminateList().contains(constructor)) {
				addConstructorToClass(recoveredClass, constructor);
				recoveredClass.removeIndeterminateConstructorOrDestructor(constructor);
				continue;
			}

			if (recoveredClass.getIndeterminateInlineList().contains(constructor)) {
				processInlineConstructor(recoveredClass, constructor, referenceToClassMap);
			}
		}
	}

	/**
	 * Method to process a found inlined constructor
	 * @param recoveredClass the class being processed
	 * @param inlinedConstructorFunction the function containing an inlined ancestor constructor
	 * @param referenceToClassMap the map of references to classes
	 * @throws CancelledException if cancelled
	 * @throws InvalidInputException if issue setting return type
	 * @throws DuplicateNameException if try to create same symbol name already in namespace
	 * @throws CircularDependencyException if parent namespace is descendent of given namespace
	 */

	public void processInlineConstructor(RecoveredClass recoveredClass,
			Function inlinedConstructorFunction, Map<Address, RecoveredClass> referenceToClassMap)
			throws CancelledException, InvalidInputException, DuplicateNameException,
			CircularDependencyException {

		if (referenceToClassMap.isEmpty()) {
			return;
		}

		List<Address> referencesToVftables = new ArrayList<Address>();

		List<Address> referenceAddresses = new ArrayList<Address>(referenceToClassMap.keySet());
		Iterator<Address> referenceIterator = referenceAddresses.iterator();
		while (referenceIterator.hasNext()) {
			monitor.checkCanceled();
			Address reference = referenceIterator.next();
			Address vftableAddress = getVftableAddress(reference);
			if (vftableAddress != null) {
				referencesToVftables.add(reference);
			}
		}

		if (referencesToVftables.isEmpty()) {
			return;
		}

		Collections.sort(referencesToVftables);

		int numRefs = referencesToVftables.size();
		Address lastRef = referencesToVftables.get(numRefs - 1);

		Iterator<Address> refToVtablesIterator = referencesToVftables.iterator();
		while (refToVtablesIterator.hasNext()) {
			monitor.checkCanceled();
			Address refToVftable = refToVtablesIterator.next();
			RecoveredClass referencedClass = referenceToClassMap.get(refToVftable);

			// last reference is the constructor
			if (refToVftable.equals(lastRef)) {
				addConstructorToClass(referencedClass, inlinedConstructorFunction);
			}
			// the rest are inlined constructors
			else {
				addInlinedConstructorToClass(referencedClass, inlinedConstructorFunction);

			}
			referencedClass.removeIndeterminateInline(inlinedConstructorFunction);
		}

		return;

	}

	/**
	 * Method to process an inlinedDestructor function
	 * @param recoveredClass the class the inlinedDestructor is in
	 * @param inlinedDestructorFunction the inlined function
	 * @param referenceToClassMap the map of references to classes
	 * @throws CancelledException if cancelled
	 * @throws InvalidInputException if issue setting return type
	 * @throws DuplicateNameException if try to create same symbol name already in namespace
	 */
	public void processInlineDestructor(RecoveredClass recoveredClass,
			Function inlinedDestructorFunction, Map<Address, RecoveredClass> referenceToClassMap)
			throws CancelledException, InvalidInputException, DuplicateNameException {

		if (referenceToClassMap.isEmpty()) {
			return;
		}

		List<Address> referencesToVftables = new ArrayList<Address>();

		List<Address> referenceAddresses = new ArrayList<Address>(referenceToClassMap.keySet());
		Iterator<Address> referenceIterator = referenceAddresses.iterator();
		while (referenceIterator.hasNext()) {
			monitor.checkCanceled();
			Address reference = referenceIterator.next();
			Address vftableAddress = getVftableAddress(reference);
			if (vftableAddress != null) {
				referencesToVftables.add(reference);
			}
		}

		if (referencesToVftables.isEmpty()) {
			return;
		}

		// reverse sort
		Collections.sort(referencesToVftables, Collections.reverseOrder());

		int numRefs = referencesToVftables.size();
		Address lastRef = referencesToVftables.get(numRefs - 1);

		Iterator<Address> refToVtablesIterator = referencesToVftables.iterator();
		while (refToVtablesIterator.hasNext()) {
			monitor.checkCanceled();
			Address refToVftable = refToVtablesIterator.next();
			RecoveredClass referencedClass = referenceToClassMap.get(refToVftable);

			// last reference is the constructor
			if (refToVftable.equals(lastRef)) {
				addDestructorToClass(referencedClass, inlinedDestructorFunction);
			}
			// the rest are inlined constructors
			else {
				addInlinedDestructorToClass(referencedClass, inlinedDestructorFunction);

			}
			referencedClass.removeIndeterminateInline(inlinedDestructorFunction);
		}

		return;

	}

	/**
	 * Method to get the address that references the first vftable in the given function
	 * @param function the given function
	 * @return the address in the given function that references the first referenced vftable or 
	 * null if no vftable is referenced in the given function 
	 */
	public Address getFirstVftableReferenceInFunction(Function function) {

		List<Address> vftableReferenceList = getVftableReferences(function);

		Collections.sort(vftableReferenceList);

		return vftableReferenceList.get(0);

	}

	/**
	 * Method to make the given function a thiscall
	 * @param function the given function
	 * @throws InvalidInputException if issues setting return type
	 * @throws DuplicateNameException if try to create same symbol name already in namespace
	 */
	public void makeFunctionThiscall(Function function)
			throws InvalidInputException, DuplicateNameException {

		if (function.getCallingConventionName().equals("__thiscall")) {
			return;
		}

		ReturnParameterImpl returnType =
			new ReturnParameterImpl(function.getSignature().getReturnType(), program);

		function.updateFunction("__thiscall", returnType,
			FunctionUpdateType.DYNAMIC_STORAGE_ALL_PARAMS, true, function.getSignatureSource(),
			function.getParameters());
	}

	/**
	 * Method to determine if the given function calls a known constructor or inlined constructor
	 * @param function the given function
	 * @return true if function calls a known constructor or inlined constructor, false otherwise
	 * @throws CancelledException if cancelled
	 */
	public boolean callsKnownConstructor(Function function) throws CancelledException {

		List<ReferenceAddressPair> calledFunctionRefAddrPairs =
			getCalledConstDestRefAddrPairs(function);

		Iterator<ReferenceAddressPair> calledFunctionIterator =
			calledFunctionRefAddrPairs.iterator();
		while (calledFunctionIterator.hasNext()) {

			monitor.checkCanceled();

			ReferenceAddressPair referenceAddressPair = calledFunctionIterator.next();

			Address calledFunctionAddress = referenceAddressPair.getDestination();
			Function calledFunction = extraUtils.getFunctionAt(calledFunctionAddress);

			if (calledFunction.isThunk()) {
				calledFunction = calledFunction.getThunkedFunction(true);
			}

			if (getAllConstructors().contains(calledFunction) ||
				getAllInlinedConstructors().contains(calledFunction)) {
				return true;
			}
		}
		return false;
	}

	/**
	 * Method to determine if the given function calls a known constructor or inlined constructor
	 * @param function the given function
	 * @return true if function calls a known constructor or inlined constructor, false otherwise
	 * @throws CancelledException if cancelled
	 */
	public boolean callsKnownDestructor(Function function) throws CancelledException {

		List<ReferenceAddressPair> calledFunctionRefAddrPairs =
			getCalledConstDestRefAddrPairs(function);

		Iterator<ReferenceAddressPair> calledFunctionIterator =
			calledFunctionRefAddrPairs.iterator();
		while (calledFunctionIterator.hasNext()) {

			monitor.checkCanceled();

			ReferenceAddressPair referenceAddressPair = calledFunctionIterator.next();

			Address calledFunctionAddress = referenceAddressPair.getDestination();
			Function calledFunction = extraUtils.getFunctionAt(calledFunctionAddress);

			if (calledFunction.isThunk()) {
				calledFunction = calledFunction.getThunkedFunction(true);
			}

			if (getAllDestructors().contains(calledFunction) ||
				getAllInlinedDestructors().contains(calledFunction)) {
				return true;
			}
		}
		return false;
	}

	/**
	 * Method to get the total number of constructors in the given list of classes
	 * @param recoveredClasses list of classes to process
	 * @return number of constructor functions in all classes
	 * @throws CancelledException if cancelled
	 */
	public int getNumberOfConstructors(List<RecoveredClass> recoveredClasses)
			throws CancelledException {

		int total = 0;
		Iterator<RecoveredClass> classIterator = recoveredClasses.iterator();
		while (classIterator.hasNext()) {
			monitor.checkCanceled();
			RecoveredClass recoveredClass = classIterator.next();
			List<Function> constructorList = recoveredClass.getConstructorList();
			total += constructorList.size();
		}
		return total;
	}

	/**
	 * Method to return the total number of destructors in the given list of classes
	 * @param recoveredClasses the list of classes
	 * @return the total number of destructors in the given list of classes
	 * @throws CancelledException if cancelled
	 */
	public int getNumberOfDestructors(List<RecoveredClass> recoveredClasses)
			throws CancelledException {

		int total = 0;
		Iterator<RecoveredClass> classIterator = recoveredClasses.iterator();
		while (classIterator.hasNext()) {
			monitor.checkCanceled();
			RecoveredClass recoveredClass = classIterator.next();

			int numDestructors = recoveredClass.getDestructorList().size();
			total += numDestructors;
		}
		return total;
	}

	/**
	 * Method to return the total number of inlined destructors in the given list of classes
	 * @param recoveredClasses the list of classes
	 * @return the total number of inlined destructors in the given list of classes
	 * @throws CancelledException if cancelled
	 */
	public int getNumberOfInlineDestructors(List<RecoveredClass> recoveredClasses)
			throws CancelledException {

		int total = 0;
		Iterator<RecoveredClass> classIterator = recoveredClasses.iterator();
		while (classIterator.hasNext()) {
			monitor.checkCanceled();
			RecoveredClass recoveredClass = classIterator.next();

			int numInlinedDestructors = recoveredClass.getInlinedDestructorList().size();
			total += numInlinedDestructors;
		}
		return total;
	}

	/**
	 * Method to get the total number of deleting destructors in the given list of classes 
	 * @param recoveredClasses the list of classes
	 * @return the total number of deleting destructors in the given list of classes
	 * @throws CancelledException if cancelled
	 */
	public int getNumberOfDeletingDestructors(List<RecoveredClass> recoveredClasses)
			throws CancelledException {

		int total = 0;
		Iterator<RecoveredClass> classIterator = recoveredClasses.iterator();
		while (classIterator.hasNext()) {
			monitor.checkCanceled();
			RecoveredClass recoveredClass = classIterator.next();

			List<Function> deletingDestructors = recoveredClass.getDeletingDestructors();
			total += deletingDestructors.size();
		}
		return total;
	}

	/**
	 * Method to retrieve the total number of clone functions assigned to all the classes 
	 * @param recoveredClasses List of classes
	 * @return total number of clone functions assigned to classes
	 * @throws CancelledException if cancelled
	 */
	public int getNumberOfCloneFunctions(List<RecoveredClass> recoveredClasses)
			throws CancelledException {

		int total = 0;
		Iterator<RecoveredClass> classIterator = recoveredClasses.iterator();
		while (classIterator.hasNext()) {
			monitor.checkCanceled();
			RecoveredClass recoveredClass = classIterator.next();
			List<Function> cloneFunctions = recoveredClass.getCloneFunctions();
			total += cloneFunctions.size();
		}
		return total;
	}

	/**
	 * Method to return the total number of vbase destructors in the given list of classes
	 * @param recoveredClasses the list of classes
	 * @return the the total number of vbase destructors in the given list of classes
	 * @throws CancelledException if cancelled
	 */
	public int getNumberOfVBaseFunctions(List<RecoveredClass> recoveredClasses)
			throws CancelledException {

		int total = 0;
		Iterator<RecoveredClass> classIterator = recoveredClasses.iterator();
		while (classIterator.hasNext()) {
			monitor.checkCanceled();
			RecoveredClass recoveredClass = classIterator.next();

			Function cloneFunction = recoveredClass.getVBaseDestructor();
			if (cloneFunction != null) {
				total++;
			}
		}
		return total;
	}

	/**
	 * Method to get the total number of virtual functions (or functions that inherit from virtual functions) in the given list of classes
	 * @param recoveredClasses the list of classes
	 * @return the total number of virtual functions (or functions that inherit from virtual functions) in the given list of classes
	 * @throws CancelledException if cancelled
	 */
	public int getNumberOfVirtualFunctions(List<RecoveredClass> recoveredClasses)
			throws CancelledException {

		int total = 0;
		Iterator<RecoveredClass> classIterator = recoveredClasses.iterator();
		while (classIterator.hasNext()) {
			monitor.checkCanceled();
			RecoveredClass recoveredClass = classIterator.next();

			List<Function> vfunctionList = recoveredClass.getAllVirtualFunctions();
			if (vfunctionList == null) {
				continue;
			}

			total += vfunctionList.size();

		}
		return total;
	}

	/**
	 * Method to get a list of functions from the list of classes that could not be determined whether they
	 * were constructors or destructors 
	 * @param recoveredClasses the list of classes
	 * @return list of functions from the list of classes that could not be determined whether they
	 * were constructors or destructors 
	 * @throws CancelledException if cancelled
	 */
	public List<Function> getRemainingIndeterminates(List<RecoveredClass> recoveredClasses)
			throws CancelledException {

		List<Function> remainingIndeterminates = new ArrayList<Function>();
		Iterator<RecoveredClass> classIterator = recoveredClasses.iterator();
		while (classIterator.hasNext()) {
			monitor.checkCanceled();
			RecoveredClass recoveredClass = classIterator.next();

			List<Function> indeterminateConstructorOrDestructorList =
				recoveredClass.getIndeterminateList();
			remainingIndeterminates.addAll(indeterminateConstructorOrDestructorList);

			List<Function> indeterminateInlines = recoveredClass.getIndeterminateInlineList();
			remainingIndeterminates.addAll(indeterminateInlines);

		}
		return remainingIndeterminates;
	}

	/**
	 * 
	 * @param referenceToClassMap map from reference to class the referenced function is in
	 * @param referencesToDestructors list of addresses referring to destructors
	 * @throws CancelledException if cancelled
	 * @throws InvalidInputException if error setting return type
	 * @throws DuplicateNameException if try to create same symbol name already in namespace
	 */
	public void createListedDestructorFunctions(Map<Address, RecoveredClass> referenceToClassMap,
			List<Address> referencesToDestructors)
			throws CancelledException, InvalidInputException, DuplicateNameException {

		Iterator<Address> destructorIterator = referencesToDestructors.iterator();
		while (destructorIterator.hasNext()) {
			monitor.checkCanceled();

			Address destructorReference = destructorIterator.next();
			RecoveredClass recoveredClass = referenceToClassMap.get(destructorReference);

			Function destructor = extraUtils.getReferencedFunction(destructorReference, true);

			if (recoveredClass.getIndeterminateList().contains(destructor)) {
				addDestructorToClass(recoveredClass, destructor);
				recoveredClass.removeIndeterminateConstructorOrDestructor(destructor);
				continue;
			}

			if (recoveredClass.getIndeterminateInlineList().contains(destructor)) {
				processInlineDestructor(recoveredClass, destructor, referenceToClassMap);
			}
		}
	}

	/**
	 * Method to use existing pdb names to assign class constructors and destructors
	 * @param recoveredClasses List of classes
	 * @throws CircularDependencyException if parent namespace is descendent of given namespace
	 * @throws DuplicateNameException if try to create same symbol name already in namespace
	 * @throws InvalidInputException if error setting return type
	 * @throws CancelledException if cancelled
	 */
	public void assignConstructorsAndDestructorsUsingExistingName(
			List<RecoveredClass> recoveredClasses) throws CancelledException, InvalidInputException,
			DuplicateNameException, CircularDependencyException {

		Iterator<RecoveredClass> recoveredClassIterator = recoveredClasses.iterator();
		while (recoveredClassIterator.hasNext()) {
			monitor.checkCanceled();
			RecoveredClass recoveredClass = recoveredClassIterator.next();
			List<Function> indeterminateFunctions = recoveredClass.getIndeterminateList();
			Iterator<Function> functionIterator = indeterminateFunctions.iterator();
			while (functionIterator.hasNext()) {

				monitor.checkCanceled();

				Function function = functionIterator.next();
				Namespace namespace = function.getParentNamespace();
				if (!namespace.equals(recoveredClass.getClassNamespace())) {
					continue;
				}
				String name = function.getName();
				if (name.equals(recoveredClass.getName())) {
					addConstructorToClass(recoveredClass, function);
					functionIterator.remove();
					continue;
				}
				if (name.equals("~" + recoveredClass.getName())) {
					addDestructorToClass(recoveredClass, function);
					functionIterator.remove();
					continue;
				}
			}

		}
	}

	/**
	 * Method to determine if a class's identified vbase_destructor is valid or not
	 * If the class has both a vbase destructor and a regular destructor and the class has
	 * a non-virtual ancestor, and either the class is the lowest child or has a child with a 
	 * vbase_destructor then it is a valid vbase_destructor. Otherwise, it isn't.
	 * @param recoveredClass the given class object
	 * @return true if class has a vbase destructor, false if not 
	 */
	private boolean hasVbaseDestructor(RecoveredClass recoveredClass) throws CancelledException {
		Function vBaseDestructor = recoveredClass.getVBaseDestructor();

		StringBuffer string = new StringBuffer();
		string.append(recoveredClass.getName());

		if (vBaseDestructor == null) {
			return false;
		}
		if (recoveredClass.getDestructorList().size() != 1) {
			return false;
		}

		if (!hasNonVirtualFunctionAncestor(recoveredClass)) {
			return false;
		}

		if (!recoveredClass.hasChildClass() || hasChildWithVBaseAndDestructor(recoveredClass)) {
			return true;
		}
		return false;
	}

	/**
	 * Method to determine if the given class has a child class with both a vbase destructor and a 
	 * regular destructor
	 * @param recoveredClass the given class
	 * @return true if the given class has a child class with both a vbase destructor and a regular 
	 * destructor, false otherwise
	 * @throws CancelledException if cancelled
	 */
	public boolean hasChildWithVBaseAndDestructor(RecoveredClass recoveredClass)
			throws CancelledException {
		if (recoveredClass.hasChildClass()) {
			List<RecoveredClass> childClasses = recoveredClass.getChildClasses();
			Iterator<RecoveredClass> childIterator = childClasses.iterator();
			while (childIterator.hasNext()) {
				monitor.checkCanceled();
				RecoveredClass childClass = childIterator.next();
				if (childClass.getDestructorList().size() == 1 &&
					childClass.getVBaseDestructor() != null) {
					return true;
				}
			}
		}
		return false;
	}

	/**
	 * Method to create a new recovered class object and add it to the namespaceToClassMap
	 * @param namespace the namespace to put the new class in
	 * @param hasVftable true if class has at least one vftable, false otherwise
	 * @return the RecoveredClass object
	 * @throws CancelledException if cancelled
	 */
	public RecoveredClass createNewClass(Namespace namespace, boolean hasVftable)
			throws CancelledException {

		String className = namespace.getName();
		String classNameWithNamespace = namespace.getName(true);

		CategoryPath classPath = extraUtils.createDataTypeCategoryPath(classDataTypesCategoryPath,
			classNameWithNamespace);

		RecoveredClass newClass =
			new RecoveredClass(className, classPath, namespace, dataTypeManager);
		newClass.setHasVftable(hasVftable);

		updateNamespaceToClassMap(namespace, newClass);
		return newClass;

	}

	/**
	 * Method to recover the class information for each vftable symbol on the list
	 * * For each virtual function table:
	 * 1. get vftable's existing class
	 * 2. create matching data type category folder in dt manager
	 * 3. get list of virtual functions
	 * 4. create RecoveredClass object for the vftable class
	 * 5. add mapping from vftableAddress to class
	 * 6. add list of const/dest functions to RecoveredClass object
	 * 7. update list of all const/dest functions in currenetProgram
	 * 8. set RecoveredClass indeterminate list to const/dest list 
	 * 9. update list of all indeterminate const/dest
	 * @param vftableSymbolList List of vftable symbols
	 * @param allowNullFunctionPtrs if true, allow existance of null pointers in vftable
	 * @param allowDefaultRefsInMiddle if true, allow existance of default refs into the middle of a vftable
	 * @return List of RecoveredClass objects created corresponding to the vftable symbols
	 * @throws CancelledException if cancelled
	 * @throws Exception if issues getting data
	 */
	List<RecoveredClass> recoverClassesFromVftables(List<Symbol> vftableSymbolList,
			boolean allowNullFunctionPtrs, boolean allowDefaultRefsInMiddle)
			throws CancelledException, Exception {

		List<RecoveredClass> recoveredClasses = new ArrayList<RecoveredClass>();

		Iterator<Symbol> vftableSymbolsIterator = vftableSymbolList.iterator();
		while (vftableSymbolsIterator.hasNext()) {
			monitor.checkCanceled();
			Symbol vftableSymbol = vftableSymbolsIterator.next();
			Address vftableAddress = vftableSymbol.getAddress();

			// Get class name from class vftable is in
			Namespace vftableNamespace = vftableSymbol.getParentNamespace();
			if (vftableNamespace.equals(globalNamespace)) {
				if (DEBUG) {
					Msg.debug(this,
						"vftable is in the global namespace, ie not in a class namespace, so cannot process");
				}
				continue;
			}

			// get only the functions from the ones that are not already processed structures
			// return null if not an unprocessed table
			List<Function> virtualFunctions = getFunctionsFromVftable(vftableAddress, vftableSymbol,
				allowNullFunctionPtrs, allowDefaultRefsInMiddle);

			// the vftable has already been processed - skip it
			if (virtualFunctions == null) {
				continue;
			}

			// Check to see if already have an existing RecoveredClass object for the
			// class associated with the current vftable. 
			RecoveredClass recoveredClass = getClass(vftableNamespace);

			if (recoveredClass == null) {
				// Create a RecoveredClass object for the current class
				recoveredClass = createNewClass(vftableNamespace, true);
				recoveredClass.addVftableAddress(vftableAddress);
				recoveredClass.addVftableVfunctionsMapping(vftableAddress, virtualFunctions);

				// add it to the running list of RecoveredClass objects
				recoveredClasses.add(recoveredClass);
			}
			else {
				recoveredClass.addVftableAddress(vftableAddress);
				recoveredClass.addVftableVfunctionsMapping(vftableAddress, virtualFunctions);
				if (!recoveredClasses.contains(recoveredClass)) {
					recoveredClasses.add(recoveredClass);
				}

			}

			// add it to the vftableAddress to Class map
			updateVftableToClassMap(vftableAddress, recoveredClass);

			List<Address> referencesToVftable = getReferencesToVftable(vftableAddress);
			addReferenceToVtableMapping(referencesToVftable, vftableAddress);

			Map<Address, Function> vftableReferenceToFunctionMapping =
				createVftableReferenceToFunctionMapping(referencesToVftable);

			//vftableReferenceToFunctionMapping
			List<Function> possibleConstructorDestructorsForThisClass =
				findPossibleConstructorDestructors(vftableReferenceToFunctionMapping);

			addFunctionsToClassMapping(possibleConstructorDestructorsForThisClass, recoveredClass);

			// add the vftable reference to function mapping to the global list
			addFunctionToVftableReferencesMapping(vftableReferenceToFunctionMapping);

			// add the possible constructor/destructor list to the class
			recoveredClass.addConstructorDestructorList(possibleConstructorDestructorsForThisClass);
			recoveredClass.addIndeterminateConstructorOrDestructorList(
				possibleConstructorDestructorsForThisClass);

			// Add them to the list of all constructors and destructors in program			
			updateAllConstructorsAndDestructorsList(possibleConstructorDestructorsForThisClass);

		} // end of looping over vfTables
		return recoveredClasses;
	}

	public void promoteClassNamespaces(List<RecoveredClass> recoveredClasses)
			throws CancelledException {

		Iterator<RecoveredClass> classIterator = recoveredClasses.iterator();
		while (classIterator.hasNext()) {
			monitor.checkCanceled();

			RecoveredClass recoveredClass = classIterator.next();
			Namespace classNamespace = recoveredClass.getClassNamespace();
			promoteNamespaces(classNamespace);
		}
	}

	private boolean promoteNamespaces(Namespace namespace) throws CancelledException {

		while (!namespace.isGlobal()) {

			monitor.checkCanceled();
			SymbolType namespaceType = namespace.getSymbol().getSymbolType();
			// if it is a namespace but not a class and it is in our namespace map (which makes
			// it a valid class) we need to promote it to a class namespace
			if (namespaceType != SymbolType.CLASS && namespaceType == SymbolType.NAMESPACE &&
				namespaceToClassMap.get(namespace) != null) {

				namespace = promoteToClassNamespace(namespace);
				if (namespace == null) {
					return false;
				}
				//if (DEBUG) {
				Msg.debug(this,
					"Promoted namespace " + namespace.getName(true) + " to a class namespace");
				//}
			}
			else {
				namespace = namespace.getParentNamespace();
			}
		}
		return true;
	}

	/**
	 * Method to promote the namespace is a class namespace. 
	 * @return true if namespace is (now) a class namespace or false if it could not be promoted.
	 */
	private Namespace promoteToClassNamespace(Namespace namespace) {

		SymbolType symbolType = namespace.getSymbol().getSymbolType();
		if (symbolType == SymbolType.CLASS) {
			return namespace;
		}

		if (symbolType != SymbolType.NAMESPACE) {
			return namespace;
		}

		try {
			Namespace newClass = NamespaceUtils.convertNamespaceToClass(namespace);

			SymbolType newSymbolType = newClass.getSymbol().getSymbolType();
			if (newSymbolType == SymbolType.CLASS) {
				return newClass;
			}
			if (DEBUG) {
				Msg.debug(this,
					"Could not promote " + namespace.getName() + " to a class namespace");
			}
			return null;
		}
		catch (InvalidInputException e) {

			Msg.debug(this, "Could not promote " + namespace.getName() +
				" to a class namespace because " + e.getMessage());
			return null;
		}
	}

	/**
	 * Method to create mapping to possible constructor/destructor functions
	 * @param referencesToVftable list of references to a particular vftable
	 * @return Map of reference to vftable to the function it is in
	 * @throws CancelledException if cancelled
	 */
	private Map<Address, Function> createVftableReferenceToFunctionMapping(
			List<Address> referencesToVftable) throws CancelledException {

		Map<Address, Function> vftableRefToFunctionMapping = new HashMap<Address, Function>();
		Iterator<Address> referencesIterator = referencesToVftable.iterator();
		while (referencesIterator.hasNext()) {
			monitor.checkCanceled();
			Address vftableReference = referencesIterator.next();
			Function functionContaining = extraUtils.getFunctionContaining(vftableReference);
			if (functionContaining != null) {
				vftableRefToFunctionMapping.put(vftableReference, functionContaining);
			}
		}
		return vftableRefToFunctionMapping;
	}

	/**
	 * Method to generate a list of constructors and destructors given the mapping of the
	 * vftable to the functions that reference it
	 * @param vftableReferenceToFunctionMapping the mapping of vftable to the functions that reference the vftable
	 * @return a list of possible constructors or destructors using the given mapping
	 * @throws CancelledException if cancelled
	 */
	private List<Function> findPossibleConstructorDestructors(
			Map<Address, Function> vftableReferenceToFunctionMapping) throws CancelledException {

		List<Function> cdFunctions = new ArrayList<Function>();
		Set<Address> keySet = vftableReferenceToFunctionMapping.keySet();
		Iterator<Address> referencesIterator = keySet.iterator();
		while (referencesIterator.hasNext()) {
			monitor.checkCanceled();
			Address vtableReference = referencesIterator.next();
			Function function = vftableReferenceToFunctionMapping.get(vtableReference);
			if (!cdFunctions.contains(function)) {
				cdFunctions.add(function);
			}
		}
		return cdFunctions;
	}

	/**
	 * Method to get functions from vftable
	 * @param vftableAddress the address of the vftable
	 * @param vftableSymbol the name of the vftable
	 * @param allowNullFunctionPtrs if true, allow null pointers in table
	 * @param allowDefaultRefsInMiddle if true, allow references in middle of table
	 * @return the list of functions in the vftable
	 * @throws CancelledException if cancelled
	 * @throws Exception if issues getting data
	 */
	public List<Function> getFunctionsFromVftable(Address vftableAddress, Symbol vftableSymbol,
			boolean allowNullFunctionPtrs, boolean allowDefaultRefsInMiddle)
			throws CancelledException, Exception {

		List<Function> virtualFunctionList = new ArrayList<Function>();
		Data vftableData = program.getListing().getDefinedDataAt(vftableAddress);

		// now make sure the array or the structure is all pointers
		if (!extraUtils.isArrayOrStructureOfAllPointers(vftableData)) {
			// if it isn't an array of pointers then we don't know the size of the vftable
			// If undefined or pointers not in array or struct then see if what they are
			// pointing to are in the class already to determine size of array

			// create vtable
			int numFunctionPointers =
				createVftable(vftableAddress, allowNullFunctionPtrs, allowDefaultRefsInMiddle);
			if (numFunctionPointers == 0) {
				return null;
			}
			// make it an array
			vftableData = createVftableArray(vftableAddress, numFunctionPointers);
			if (vftableData == null) {
				return null;
			}
		}

		// if there is already a structure created there and it is
		// contained in the ClassDataTypes folder then it has already been processed so skip it
		if (vftableData.isStructure()) {
			String[] pathElements = vftableData.getDataType().getCategoryPath().getPathElements();
			if ((pathElements.length > 0) && (pathElements[0].equals(DTM_CLASS_DATA_FOLDER_NAME))) {
				return null;
			}
		}

		// Loop over the pointers in the vftable and add the pointed to functions to the list
		int numPointers = vftableData.getNumComponents();

		for (int i = 0; i < numPointers; ++i) {
			monitor.checkCanceled();

			Address functionPointerAddress = vftableData.getComponent(i).getAddress();
			if (allowNullFunctionPtrs && extraUtils.isNullPointer(functionPointerAddress)) {
				virtualFunctionList.add(null);
				continue;
			}

			Function function = extraUtils.getPointedToFunction(functionPointerAddress);

			if (function != null) {
				virtualFunctionList.add(function);
			}

		}
		return virtualFunctionList;

	}

	private Data createVftableArray(Address vftableAddress, int numFunctionPointers)
			throws CancelledException, AddressOutOfBoundsException {

		api.clearListing(vftableAddress,
			vftableAddress.add((numFunctionPointers * defaultPointerSize - 1)));

		DataType pointerDataType = dataTypeManager.getPointer(null);
		ArrayDataType vftableArrayDataType =
			new ArrayDataType(pointerDataType, numFunctionPointers, defaultPointerSize);
		try {
			Data vftableArrayData = api.createData(vftableAddress, vftableArrayDataType);
			return vftableArrayData;
		}
		catch (Exception e) {
			return null;
		}

	}

	/**
	 * Method to create an array of pointers at the given vftable address
	 * @param vftableAddress the vftable address
	 * @param allowNullFunctionPtrs if true allow vftables to have null pointers
	 * @param allowDefaultRefsInMiddle if true allow default references into the middle of the table
	 * @return the created array of pointers Data or null
	 * @throws CancelledException if cancelled
	 */
	private int createVftable(Address vftableAddress, boolean allowNullFunctionPtrs,
			boolean allowDefaultRefsInMiddle) throws CancelledException {

		int numFunctionPointers = 0;
		Address address = vftableAddress;
		MemoryBlock currentBlock = program.getMemory().getBlock(vftableAddress);

		boolean stillInCurrentTable = true;
		while (address != null && currentBlock.contains(address) && stillInCurrentTable &&
			extraUtils.isFunctionPointer(address, allowNullFunctionPtrs)) {
			numFunctionPointers++;
			address = address.add(defaultPointerSize);
			Symbol symbol = program.getSymbolTable().getPrimarySymbol(address);
			if (symbol == null) {
				continue;
			}
			// never let non-default refs
			if (symbol.getSource() != SourceType.DEFAULT) {
				stillInCurrentTable = false;
			}

			// if it gets here it is default
			if (!allowDefaultRefsInMiddle) {
				stillInCurrentTable = false;
			}
		}

		return numFunctionPointers;

	}

	/**
	 * Method to find references to vftables that are not in functions, either in undefined areas or 
	 * instructions that are not in functions. 
	 * @param vftableSymbols List of vftable symbols
	 * @return List of addresses where vftables are referenced but are not in a function
	 * @throws CancelledException when cancelled
	 */
	public List<Address> findVftableReferencesNotInFunction(List<Symbol> vftableSymbols)
			throws CancelledException {

		MemoryBytePatternSearcher searcher = new MemoryBytePatternSearcher("Vftable References");

		AddressSet searchSet = new AddressSet();
		AddressSetView executeSet = program.getMemory().getExecuteSet();
		AddressRangeIterator addressRanges = executeSet.getAddressRanges();
		while (addressRanges.hasNext()) {
			monitor.checkCanceled();
			AddressRange addressRange = addressRanges.next();
			searchSet.add(addressRange.getMinAddress(), addressRange.getMaxAddress());
		}

		List<Address> vftableAddresses = new ArrayList<Address>();

		List<Address> notInFunctionVftableRefs = new ArrayList<Address>();
		List<Address> newFunctions = new ArrayList<Address>();

		Iterator<Symbol> vftableSymbolIterator = vftableSymbols.iterator();
		while (vftableSymbolIterator.hasNext()) {
			monitor.checkCanceled();
			Symbol vftableSymbol = vftableSymbolIterator.next();
			Address vftableAddress = vftableSymbol.getAddress();
			vftableAddresses.add(vftableAddress);

			// check direct refs to see if they are in undefined area or not in function
			byte[] bytes = ProgramMemoryUtil.getDirectAddressBytes(program, vftableAddress);

			addByteSearchPattern(searcher, notInFunctionVftableRefs, newFunctions, vftableAddress,
				bytes, monitor);

		}

		searcher.search(program, searchSet, monitor);

		// check existing refs to see if in instruction but not in function
		Iterator<Address> vftableAddressIterator = vftableAddresses.iterator();
		while (vftableAddressIterator.hasNext()) {
			monitor.checkCanceled();

			Address vftableAddress = vftableAddressIterator.next();

			ReferenceIterator referencesIterator =
				program.getReferenceManager().getReferencesTo(vftableAddress);

			while (referencesIterator.hasNext()) {
				monitor.checkCanceled();

				Reference reference = referencesIterator.next();
				Address vftableReference = reference.getFromAddress();
				Function functionContaining =
					program.getListing().getFunctionContaining(vftableReference);

				if (functionContaining == null) {

					Instruction instructionContaining =
						program.getListing().getInstructionContaining(vftableReference);
					if (instructionContaining != null) {
						boolean functionCreated =
							extraUtils.createFunction(program, vftableReference);

						if (!functionCreated) {
							notInFunctionVftableRefs.add(vftableReference);

						}

					}
				}
			}
		}

		return notInFunctionVftableRefs;
	}

	/**
	 * Method to add a search pattern, to the searcher, for the set of bytes representing a vftable 
	 * address
	 * @param searcher the MemoryBytePatternSearcher
	 * @param notInFunctionVftableRefs a list addresses of vftable references that are not contained 
	 * in a function
	 * @param newFunctions a list of newly created functions that reference the given vftable address
	 * @param vftableAddress the given vftable address
	 * @param bytes the bytes to search for
	 * @param taskMonitor a cancellable monitor
	 */
	private void addByteSearchPattern(MemoryBytePatternSearcher searcher,
			List<Address> notInFunctionVftableRefs, List<Address> newFunctions,
			Address vftableAddress, byte[] bytes, TaskMonitor taskMonitor) {

		// no pattern bytes.
		if (bytes == null) {
			return;
		}

		// Each time a match for this byte pattern ...
		GenericMatchAction<Address> action = new GenericMatchAction<Address>(vftableAddress) {
			@Override
			public void apply(Program prog, Address addr, Match match) {

				Function functionContainingVftable = prog.getListing().getFunctionContaining(addr);

				Data dataAt = prog.getListing().getDefinedDataContaining(addr);

				Instruction instructionContainingAddr =
					prog.getListing().getInstructionContaining(addr);

				// check the direct references found with the searcher
				// if not in function but is an instruction then create the function
				// otherwise, add to the list to report to user
				if (functionContainingVftable == null && dataAt == null) {
					if (instructionContainingAddr == null) {
						notInFunctionVftableRefs.add(addr);
					}
					else {
						boolean functionCreated =
							extraUtils.createFunction(prog, addr);
						if (!functionCreated) {
							notInFunctionVftableRefs.add(addr);
						}
					}
				}
			}

		};

		// create a Pattern of the bytes and the MatchAction to perform upon a match
		GenericByteSequencePattern<Address> genericByteMatchPattern =
			new GenericByteSequencePattern<>(bytes, action);

		searcher.addPattern(genericByteMatchPattern);

	}

	/**
	 * Method to create a string buffer containing class parents in the correct order. The format
	 * of the parent string is of the format "class <class_name> : <parent1_spec> : <parent2_spec> ...
	 * where parentN_spec = "virtual (only if inherited virtually) <parentN_name>"
	 * Examples: 
	 * The class Pet with no parents would be "class Pet"
	 * The class Cat with non-virtual parent Pet would be "class Cat : Pet"
	 * The class A with virtual parent B and non-virtual parent C would be "class A : virtual B : C"
	 * @param recoveredClass the given class
	 * @return StringBuffer containing class parent description
	 * @throws CancelledException if cancelled
	 */
	public StringBuffer createParentStringBuffer(RecoveredClass recoveredClass)
			throws CancelledException {

		StringBuffer parentStringBuffer = new StringBuffer();
		String classString = recoveredClass.getName();

		if (recoveredClass.hasParentClass()) {

			// use this to get direct  parents
			Map<RecoveredClass, List<RecoveredClass>> classHierarchyMap =
				recoveredClass.getClassHierarchyMap();
			Set<RecoveredClass> directParents = classHierarchyMap.keySet();

			// use this to get correct parent order and to get the type of parent
			Map<RecoveredClass, Boolean> parentToBaseTypeMap =
				recoveredClass.getParentToBaseTypeMap();
			Set<RecoveredClass> ancestors = parentToBaseTypeMap.keySet();
			Iterator<RecoveredClass> ancestorIterator = ancestors.iterator();
			while (ancestorIterator.hasNext()) {
				monitor.checkCanceled();
				RecoveredClass ancestor = ancestorIterator.next();
				if (directParents.contains(ancestor)) {

					Boolean isVirtualParent = parentToBaseTypeMap.get(ancestor);
					if (isVirtualParent != null && isVirtualParent) {
						classString = classString.concat(" : virtual " + ancestor.getName());
					}
					else {
						classString = classString.concat(" : " + ancestor.getName());
					}
				}
			}
		}
		parentStringBuffer.append("class " + classString);
		return parentStringBuffer;
	}

	/**
	 * Method to determine if all data for the ancestors of the given class have been created
	 * @param recoveredClass the given class
	 * @return true if all data for the ancestors of the given class have been created, false otherwise
	 * @throws CancelledException if cancelled
	 * @throws Exception if class hierarchy list has not been populated
	 */
	public boolean allAncestorDataHasBeenCreated(RecoveredClass recoveredClass)
			throws CancelledException, Exception {

		List<RecoveredClass> parentClasses = recoveredClass.getClassHierarchy();

		if (parentClasses.isEmpty()) {
			throw new Exception(
				recoveredClass.getClassNamespace().getName(true) +
					" should not have an empty class hierarchy");
		}

		// if size one it only includes self
		if (parentClasses.size() == 1) {
			return true;
		}

		Iterator<RecoveredClass> parentIterator = parentClasses.listIterator(1);
		while (parentIterator.hasNext()) {
			monitor.checkCanceled();
			RecoveredClass parentClass = parentIterator.next();

			if (getClassStructureFromDataTypeManager(parentClass) == null) {
				return false;
			}

		}
		return true;

	}

	/**
	 * Method to retrieve the given class's class structure from the data type manager
	 * @param recoveredClass the given class
	 * @return the given class's class structure from the data type manager
	 */
	public Structure getClassStructureFromDataTypeManager(RecoveredClass recoveredClass) {

		DataType classDataType =
			dataTypeManager.getDataType(recoveredClass.getClassPath(), recoveredClass.getName());

		if (classDataType != null && classDataType instanceof Structure) {
			Structure classStructure = (Structure) classDataType;
			return classStructure;
		}

		return null;

	}

	/**
	 * Method to name class constructors and add them to class namespace
	 * @param recoveredClass current class
	 * @param classStruct the given class structure
	 * @throws Exception when cancelled
	 */
	public void addConstructorsToClassNamespace(RecoveredClass recoveredClass,
			Structure classStruct) throws Exception {

		Namespace classNamespace = recoveredClass.getClassNamespace();
		String className = recoveredClass.getName();

		List<Function> constructorList = recoveredClass.getConstructorList();
		Iterator<Function> constructorsIterator = constructorList.iterator();

		while (constructorsIterator.hasNext()) {
			monitor.checkCanceled();
			Function constructorFunction = constructorsIterator.next();

			createNewSymbolAtFunction(constructorFunction, className, classNamespace, true, true);

			// check to see if the "this" data type is an empty placeholder for the class
			// structure and replace it with the one that was just created by the script
			//deleteEmptyClassStructure(constructorFunction, className);
			replaceEmptyClassStructure(constructorFunction, className, classStruct);

			// if current decompiler function return type is a pointer then set the return type
			// to a pointer to the class structure, otherwise if it is a void, make it a void so the
			// listing has void too, otherwise, leave it as is, probably a void
			String returnType = getReturnTypeFromDecompiler(constructorFunction);

			if (returnType.equals("void")) {
				DataType voidDataType = new VoidDataType();
				constructorFunction.setReturnType(voidDataType, SourceType.ANALYSIS);
			}
			else if (returnType.contains("*")) {
				DataType classPointerDataType = dataTypeManager.getPointer(classStruct);
				constructorFunction.setReturnType(classPointerDataType, SourceType.ANALYSIS);
			}

		}
	}

	/**
	 * Get the return value from the decompiler signature for the given function
	 * @param function the given function
	 * @return the decompiler return value for the given function
	 */
	private String getReturnTypeFromDecompiler(Function function) {

		DataType decompilerReturnType = decompilerUtils.getDecompilerReturnType(function);

		if (decompilerReturnType == null) {
			return null;
		}

		return decompilerReturnType.getDisplayName();
	}

	/**
	 * Method to name class destructors and add them to class namespace
	 * @param recoveredClass current class
	 * @throws Exception when cancelled
	 */
	public void addDestructorsToClassNamespace(RecoveredClass recoveredClass) throws Exception {

		Namespace classNamespace = recoveredClass.getClassNamespace();
		String className = recoveredClass.getName();

		List<Function> destructorList = recoveredClass.getDestructorList();
		Iterator<Function> destructorIterator = destructorList.iterator();
		while (destructorIterator.hasNext()) {
			monitor.checkCanceled();
			Function destructorFunction = destructorIterator.next();
			String destructorName = "~" + className;

			createNewSymbolAtFunction(destructorFunction, destructorName, classNamespace, true,
				true);

			destructorFunction.setReturnType(DataType.VOID, SourceType.ANALYSIS);
		}
	}

	/**
	 * Method to name non-this destructors and add them to class namespace
	 * @param recoveredClass current class
	 * @throws Exception when cancelled
	 */
	public void addNonThisDestructorsToClassNamespace(RecoveredClass recoveredClass)
			throws Exception {

		Namespace classNamespace = recoveredClass.getClassNamespace();
		String className = recoveredClass.getName();

		List<Function> nonThisDestructorList = recoveredClass.getNonThisDestructors();
		Iterator<Function> destructorIterator = nonThisDestructorList.iterator();
		while (destructorIterator.hasNext()) {
			monitor.checkCanceled();
			Function destructorFunction = destructorIterator.next();
			String destructorName = "~" + className;

			createNewSymbolAtFunction(destructorFunction, destructorName, classNamespace, false,
				false);
		}
	}

	/**
	 * Method to name class vbase destructors and add them to class namespace
	 * @param recoveredClass current class
	 * @throws Exception when cancelled
	 */
	public void addVbaseDestructorsToClassNamespace(RecoveredClass recoveredClass)
			throws Exception {

		Namespace classNamespace = recoveredClass.getClassNamespace();

		Function vbaseDestructorFunction = recoveredClass.getVBaseDestructor();
		if (vbaseDestructorFunction != null) {
			String destructorName = VBASE_DESTRUCTOR_LABEL;

			createNewSymbolAtFunction(vbaseDestructorFunction, destructorName, classNamespace, true,
				true);

			vbaseDestructorFunction.setReturnType(DataType.VOID, SourceType.ANALYSIS);
		}

	}

	/**
	 * Method to name the class vbtable, if one exists, and add it to the class namespace
	 * @param recoveredClass the given class
	 * @throws Exception if exception thrown
	 */
	public void addVbtableToClassNamespace(RecoveredClass recoveredClass) throws Exception {

		Namespace classNamespace = recoveredClass.getClassNamespace();

		Address vbtableAddress = recoveredClass.getVbtableAddress();

		if (vbtableAddress == null) {
			return;
		}

		createNewSymbolAtAddress(vbtableAddress, VBTABLE_LABEL, classNamespace);

	}

	/**
	 * Method to create a new symbol at an address
	 * @param address the given address
	 * @param name the name to give the new symbol
	 * @param namespace the namespace to put the new symbol in
	 * @throws CircularDependencyException if parent namespace is descendent of given namespace
	 * @throws InvalidInputException if issues setting return type
	 * @throws DuplicateNameException if try to create same symbol name already in namespace
	 * @throws CancelledException if cancelled
	 */
	public void createNewSymbolAtAddress(Address address, String name, Namespace namespace)
			throws DuplicateNameException, InvalidInputException, CircularDependencyException,
			CancelledException {

		Symbol symbol = symbolTable.getSymbol(name, address, namespace);

		// already exists
		if (symbol != null) {
			return;
		}

		// check to see if symbol is same name but in global namespace
		List<Symbol> symbolsByNameAtAddress = getSymbolsByNameAtAddress(address, name);

		// if no same name symbol, add new symbol
		if (symbolsByNameAtAddress.size() == 0) {
			AddLabelCmd lcmd = new AddLabelCmd(address, name, namespace, SourceType.ANALYSIS);
			if (!lcmd.applyTo(program)) {
				if (DEBUG) {
					Msg.debug(this,
						"ERROR: Could not add new symbol " + name + " to " + address.toString());
				}
			}
		}
		//put the same name one in the namespace
		else {
			Iterator<Symbol> iterator = symbolsByNameAtAddress.iterator();
			while (iterator.hasNext()) {
				monitor.checkCanceled();
				Symbol sameNameSymbol = iterator.next();
				sameNameSymbol.setNamespace(namespace);
			}
		}

		return;
	}

	/**
	 * Method to replace the program's current class structure, only if an empty placeholder structure,
	 * with the one generated by this script
	 * @param function a class method with current class structure applied
	 * @param className the given class name
	 * @param newClassStructure the new structure to replace the old with
	 * @throws DataTypeDependencyException if there is a data dependency exception when replacing
	 */
	public void replaceEmptyClassStructure(Function function, String className,
			Structure newClassStructure) throws DataTypeDependencyException {

		Parameter thisParam = function.getParameter(0);
		if (thisParam == null) {
			return;
		}

		DataType dataType = thisParam.getDataType();
		if (dataType instanceof Pointer) {
			Pointer ptr = (Pointer) dataType;
			DataType baseDataType = ptr.getDataType();
			if (baseDataType.getName().equals(className) && baseDataType.isNotYetDefined()) {

				dataTypeManager.replaceDataType(baseDataType, newClassStructure, false);

				// remove original folder if it is empty after the replace
				CategoryPath originalPath = baseDataType.getCategoryPath();
				Category category = dataTypeManager.getCategory(originalPath);
				Category parentCategory = category.getParent();
				if (parentCategory != null) {
					parentCategory.removeEmptyCategory(category.getName(), monitor);
				}

			}
		}
	}

	/**
	 * Method to create a new symbol at the given function
	 * @param function the given function
	 * @param name the name for the new symbol
	 * @param namespace the namespace to put the new symbol in
	 * @param setPrimary if true, set the new symbol primary, if false do not make the new symbol primary
	 * @param removeBadFID if true, check for and remove any incorrect FID symbols, if false leave them there
	 * @throws CircularDependencyException if parent namespace is descendent of given namespace
	 * @throws InvalidInputException if issues setting return type
	 * @throws DuplicateNameException if try to create same symbol name already in namespace
	 * @throws CancelledException if cancelled
	 */
	private void createNewSymbolAtFunction(Function function, String name, Namespace namespace,
			boolean setPrimary, boolean removeBadFID) throws DuplicateNameException,
			InvalidInputException, CircularDependencyException, CancelledException {

		// check for bad FID or FID that needs fix up and remove those bad symbols
		if (removeBadFID) {
			removeBadFIDSymbols(namespace, name, function);
		}

		if (function.equals(purecall)) {
			return;
		}

		Symbol symbol = symbolTable.getSymbol(name, function.getEntryPoint(), namespace);

		// already exists
		if (symbol != null) {
			return;
		}

		// check to see if symbol is same name but in global namespace
		List<Symbol> symbolsByNameAtAddress =
			getSymbolsByNameAtAddress(function.getEntryPoint(), name);

		// if no same name symbol, add new symbol
		if (symbolsByNameAtAddress.size() == 0) {
			AddLabelCmd lcmd =
				new AddLabelCmd(function.getEntryPoint(), name, namespace, SourceType.ANALYSIS);
			if (!lcmd.applyTo(program)) {
				if (DEBUG) {
					Msg.debug(this, "ERROR: Could not add new function label " + name + " to " +
						function.getEntryPoint().toString());
				}
				return;
			}

			symbol = lcmd.getSymbol();
			if (setPrimary && !symbol.isPrimary()) {
				SetLabelPrimaryCmd scmd =
					new SetLabelPrimaryCmd(function.getEntryPoint(), name, namespace);
				if (!scmd.applyTo(program)) {
					if (DEBUG) {
						Msg.debug(this, "ERROR: Could not make function label " + name +
							" primary at " + function.getEntryPoint().toString());
					}
				}
			}
		}
		//put the same name one in the namespace
		else {
			Iterator<Symbol> iterator = symbolsByNameAtAddress.iterator();
			while (iterator.hasNext()) {
				monitor.checkCanceled();
				Symbol sameNameSymbol = iterator.next();
				sameNameSymbol.setNamespace(namespace);
			}
		}

		return;
	}

	/**
	 * Method to remove the primary label, applied by FID analyzer,  at the given address if it does not match the given name
	 * leave the secondary labels alone, ie the mangled name, so people can regenerate the old symbol
	 * if they want to
	 * @param namespace the given namespace
	 * @param name the given name
	 * @param function the given function
	 * @throws CancelledException if cancelled
	 * @throws CircularDependencyException if parent namespace is descendent of given namespace
	 * @throws DuplicateNameException if try to create same symbol name already in namespace
	 * @throws InvalidInputException if issues setting return type
	 */
	private void removeBadFIDSymbols(Namespace namespace, String name, Function function)
			throws CancelledException, InvalidInputException, DuplicateNameException,
			CircularDependencyException {

		Address functionAddress = function.getEntryPoint();

		BookmarkManager bm = program.getBookmarkManager();

		Bookmark bookmark =
			bm.getBookmark(functionAddress, BookmarkType.ANALYSIS, "Function ID Analyzer");

		if (bookmark == null) {
			return;
		}

		String bookmarkComment = bookmark.getComment();

		// just get primary symbol and check it - if no match then remove all symbols and replace with good one
		if (bookmarkComment.contains("Single Match")) {

			Symbol symbol = symbolTable.getPrimarySymbol(functionAddress);
			if (symbol != null && symbol.getSource() == SourceType.ANALYSIS &&
				!symbol.getName().equals(name) && !symbol.getParentNamespace().equals(namespace)) {
				// add to list of bad namespaces to be cleaned up later 
				if (!badFIDNamespaces.contains(symbol.getParentNamespace())) {
					badFIDNamespaces.add(symbol.getParentNamespace());
				}
				extraUtils.addUniqueStringToPlateComment(functionAddress,
					"***** Removed Bad FID Symbol *****");

				if (!badFIDFunctions.contains(function)) {
					badFIDFunctions.add(function);
				}

				findAndRemoveBadStructuresFromFunction(function, namespace);
				extraUtils.removeAllSymbolsAtAddress(functionAddress);

			}
			return;
		}
		// FID with multiple matches - either all FID_conflicts or one common name 
		// since no good namespace all need to be removed but if there is a good base name
		// add FID
		if (bookmarkComment.contains("Multiple Matches")) {
			// See if any contain the class name and if so add "resolved" and if not
			if (doAnySymbolsHaveMatchingName(functionAddress, name)) {
				extraUtils.addUniqueStringToPlateComment(functionAddress,
					"***** Resolved FID Conflict *****");

				if (!resolvedFIDFunctions.contains(function)) {
					resolvedFIDFunctions.add(function);
				}

				findAndRemoveBadStructuresFromFunction(function, namespace);
			}
			else {
				extraUtils.addUniqueStringToPlateComment(functionAddress,
					"***** Removed Bad FID Symbol(s) *****");

				if (!badFIDFunctions.contains(function)) {
					badFIDFunctions.add(function);
				}

				findAndRemoveBadStructuresFromFunction(function, namespace);

			}
			extraUtils.removeAllSymbolsAtAddress(functionAddress);
			return;
		}
	}

	/**
	* Method to find empty structures that were created when incorrect FID function
	* signatures were applied and remove them from the given function. Incorrect structure
	* data types are added to a global list so that if nothing remains that references the data
	* type, it can be removed after all functions have been processed.
	* @param function the function with incorrect FID signature
	* @param namespace the correct namespace of the function
	* @throws CancelledException if cancelled
	* @throws InvalidInputException if error setting return type
	* @throws DuplicateNameException if try to create same symbol name already in namespace
	* @throws CircularDependencyException if parent namespace is descendent of given namespace
	*/
	private void findAndRemoveBadStructuresFromFunction(Function function, Namespace namespace)
			throws CancelledException, InvalidInputException, DuplicateNameException,
			CircularDependencyException {

		// find bad structure parameter data types 
		List<Structure> badStructureDataTypes = findBadParameterDataTypes(function, namespace);

		// find bad structure return data types
		Structure badReturnType = findBadReturnType(function, namespace);
		if (badReturnType != null && !badStructureDataTypes.contains(badReturnType)) {
			badStructureDataTypes.add(badReturnType);
		}

		// if bad structures were found delete and recreate the function and all calling functions
		// in order to remove the bad data types from the function signature
		if (badStructureDataTypes.size() > 0) {
			// find all functions that call this function and do the same
			fixBadSignatures(function, badStructureDataTypes);
			// add all the new bad dts to the list of bad ones 
			Iterator<Structure> badStructuresIterator = badStructureDataTypes.iterator();
			while (badStructuresIterator.hasNext()) {
				monitor.checkCanceled();
				Structure structure = badStructuresIterator.next();
				if (!badFIDStructures.contains(structure)) {
					badFIDStructures.add(structure);
				}
			}
		}
	}

	/**
	 * Method to remove incorrect data types from the given function's signature and from
	 * all calling functions
	 * @param function function with bad signature
	 * @throws CancelledException if cancelled
	 * @throws DuplicateNameException if try to create same symbol name already in namespace
	 * @throws InvalidInputException if invalid data input
	 * @throws CircularDependencyException if parent namespace is descendent of given namespace
	 */
	private void fixBadSignatures(Function function, List<Structure> badStructureDataTypes)
			throws CancelledException, InvalidInputException, DuplicateNameException,
			CircularDependencyException {

		List<Function> allFunctionsToFix = new ArrayList<Function>();
		allFunctionsToFix.add(function);
		Set<Function> callingFunctions = function.getCallingFunctions(monitor);

		while (callingFunctions != null && !callingFunctions.isEmpty()) {
			monitor.checkCanceled();
			List<Function> moreCallingFunctions = new ArrayList<Function>();
			Iterator<Function> callingFunctionsIterator = callingFunctions.iterator();
			while (callingFunctionsIterator.hasNext()) {
				monitor.checkCanceled();
				Function callingFunction = callingFunctionsIterator.next();
				if (!allFunctionsToFix.contains(callingFunction)) {
					allFunctionsToFix.add(callingFunction);
					moreCallingFunctions.addAll(callingFunction.getCallingFunctions(monitor));
				}
				callingFunctionsIterator.remove();
			}
			callingFunctions.addAll(moreCallingFunctions);
		}

		Iterator<Function> functionsToFixIterator = allFunctionsToFix.iterator();
		while (functionsToFixIterator.hasNext()) {
			monitor.checkCanceled();
			Function functionToFix = functionsToFixIterator.next();
			if (!functionToFix.isThunk()) {

				removeBadReturnType(functionToFix, badStructureDataTypes);
				removeBadParameterDataTypes(functionToFix, badStructureDataTypes);

				if (!fixedFIDFunctions.contains(functionToFix)) {
					fixedFIDFunctions.add(functionToFix);
				}
			}
		}

	}

	/**
	 * Method to find and add to permanent removal list any incorrect empty structure params 
	 * @param function the function to check for bad params
	 * @param namespace the correct parent namespace of function
	 * @throws CancelledException when cancelled
	 */
	private List<Structure> findBadParameterDataTypes(Function function, Namespace namespace)
			throws CancelledException {

		List<Structure> badStructureDataTypes = new ArrayList<Structure>();

		int parameterCount = function.getParameterCount();
		for (int i = 0; i < parameterCount; i++) {
			monitor.checkCanceled();
			DataType dataType = function.getParameter(i).getDataType();
			if (!dataType.getName().equals(namespace.getName()) &&
				extraUtils.isPointerToEmptyStructure(dataType)) {
				Pointer ptr = (Pointer) dataType;
				Structure structure = (Structure) ptr.getDataType();

				if (!badStructureDataTypes.contains(structure)) {
					badStructureDataTypes.add(structure);
				}
			}
		}
		return badStructureDataTypes;
	}

	/**
	 * Method to replace the given bad structure data types with undefined data types of same size 
	 * for the given functions parameters
	 * @param function the function to fix
	 * @param badStructureDataTypes the list of bad structure data types to replace if found
	 * @throws CancelledException if cancelled
	 * @throws DuplicateNameException if try to create same symbol name already in namespace
	 * @throws InvalidInputException if invalid data input
	 * @throws CircularDependencyException if parent namespace is descendent of given namespace
	 */
	private void removeBadParameterDataTypes(Function function,
			List<Structure> badStructureDataTypes) throws CancelledException,
			DuplicateNameException, InvalidInputException, CircularDependencyException {

		int parameterCount = function.getParameterCount();
		for (int i = 0; i < parameterCount; i++) {
			monitor.checkCanceled();
			DataType paramDataType = function.getParameter(i).getDataType();
			Structure baseDataType = extraUtils.getBaseStructureDataType(paramDataType);
			if (baseDataType != null && badStructureDataTypes.contains(baseDataType)) {

				// To remove from this param we have to remove the function from its namespace
				if (function.getParameter(i).getName().equals("this")) {
					function.setParentNamespace(globalNamespace);

				}
				else {
					PointerDataType ptrUndefined =
						extraUtils.createPointerToUndefinedDataType(paramDataType);
					if (ptrUndefined != null) {
						function.getParameter(i).setDataType(ptrUndefined, SourceType.ANALYSIS);
					}

					else {
						if (DEBUG) {
							Msg.debug(this, "ERROR: " + function.getEntryPoint().toString() +
								" Could not replace parameter " + i + " with undefined pointer.");
						}
					}
				}
			}
		}
	}

	/**
	 * Method to find incorrect empty structure return type
	 * @param function the function to check
	 * @param namespace the parent namespace of the function
	 */
	private Structure findBadReturnType(Function function, Namespace namespace) {

		DataType returnType = function.getReturnType();
		if (!returnType.getName().equals(namespace.getName()) &&
			extraUtils.isPointerToEmptyStructure(returnType)) {
			Pointer ptr = (Pointer) returnType;
			Structure structure = (Structure) ptr.getDataType();

			return structure;

		}
		return null;
	}

	/**
	 * Method to fix a bad return type if it is one of the bad structure data types on the given 
	 * list. The list was previously generated from functions that had incorrect FID signatures 
	 * placed on them that this script recognized and corrected.
	 * @param function the given function
	 * @param badStructureDataTypes a list of bad structure data types
	 * @throws InvalidInputException if issue setting return type
	 */
	private void removeBadReturnType(Function function, List<Structure> badStructureDataTypes)
			throws InvalidInputException {

		DataType returnType = function.getReturnType();
		Structure baseDataType = extraUtils.getBaseStructureDataType(returnType);
		if (baseDataType != null && badStructureDataTypes.contains(baseDataType)) {
			PointerDataType ptrUndefined =
				extraUtils.createPointerToUndefinedDataType(returnType);
			if (ptrUndefined != null) {
				function.setReturnType(ptrUndefined, SourceType.ANALYSIS);
			}
		}
	}

	/**
	 * Method to determine if any symbols at the given address have matching names
	 * as the given name after removing template, pdb quotes, or FID_conflict characters
	 * added by other analyzers.
	 * @param address the given address
	 * @param name the name to match
	 * @return true if any symbols at the given address "match" the given name, false otherwise
	 * @throws CancelledException when canceled
	 */
	private boolean doAnySymbolsHaveMatchingName(Address address, String name)
			throws CancelledException {

		String simpleName = extraUtils.removeTemplate(name);

		SymbolIterator it = symbolTable.getSymbolsAsIterator(address);
		for (Symbol symbol : it) {
			monitor.checkCanceled();

			String simpleSymbolName = extraUtils.removeTemplate(symbol.getName());
			simpleSymbolName = removeSingleQuotes(simpleSymbolName);
			simpleSymbolName = removeFIDConflict(simpleSymbolName);
			simpleSymbolName = removeSingleQuotes(simpleSymbolName);

			if (simpleName.equals(simpleSymbolName)) {
				return true;
			}
		}
		return false;
	}

	/**
	 * Method to remove single quotes from beginning and end of given string
	 * @param string string to process
	 * @return string without leading or trailing single quotes
	 */
	private String removeSingleQuotes(String string) {
		if (string.startsWith("`")) {
			string = string.substring(1);
		}
		if (string.endsWith("'")) {
			string = string.substring(0, string.length() - 1);
		}
		return string;

	}

	/**
	 * Method to remove "FID_conflict:" prefix from the given string
	 * @param string string to process
	 * @return string without "FID_conflict:" prefix
	 */
	private String removeFIDConflict(String string) {
		if (string.startsWith("FID_conflict:")) {
			string = string.substring(13);
		}
		return string;

	}

	/**
	 * Method to get symbols with the given name at the given address
	 * @param address the given address
	 * @param name the given name to match
	 * @return a list of symbols with the given name at the given address
	 * @throws CancelledException if cancelled
	 */
	List<Symbol> getSymbolsByNameAtAddress(Address address, String name) throws CancelledException {

		List<Symbol> sameNameSymbols = new ArrayList<Symbol>();

		Symbol[] symbols = symbolTable.getSymbols(address);
		for (Symbol symbol : symbols) {
			monitor.checkCanceled();
			Namespace namespace = symbol.getParentNamespace();

			if (namespace.isGlobal() && symbol.getName().equals(name)) {
				sameNameSymbols.add(symbol);
			}
			else if (namespace.isGlobal() && name.equals(DELETING_DESTRUCTOR_LABEL) &&
				symbol.getName().contains(DELETING_DESTRUCTOR_LABEL)) {
				sameNameSymbols.add(symbol);
			}
		}
		return sameNameSymbols;
	}

	/**
	 * Returns a new address with the specified offset in the default address space.
	 * @param offset the offset for the new address
	 * @return a new address with the specified offset in the default address space
	 */
	public final Address toAddr(long offset) {
		return program.getAddressFactory().getDefaultAddressSpace().getAddress(offset);
	}

	/**
	 * Method to determine if the given constructor function calls any non-parent constructors 
	 * before the vftable refererence
	 * @param recoveredClass the given class
	 * @param constructor the given constructor function
	 * @param vftableReference the address of the reference to the class vftable 
	 * @return true if the given constructor function calls any non-parent constructors before the 
	 * vftable refererence, false otherwise
	 * @throws CancelledException if cancelled
	 */
	public boolean doesFunctionCallAnyNonParentConstructorsBeforeVtableReference(
			RecoveredClass recoveredClass, Function constructor, Address vftableReference)
			throws CancelledException {

		List<ReferenceAddressPair> orderedReferenceAddressPairsFromCallingFunction =
			extraUtils.getOrderedReferenceAddressPairsFromCallingFunction(constructor);

		// if there are no calls from the function then return false
		if (orderedReferenceAddressPairsFromCallingFunction.size() == 0) {
			return false;
		}

		Iterator<ReferenceAddressPair> iterator =
			orderedReferenceAddressPairsFromCallingFunction.iterator();
		while (iterator.hasNext()) {
			monitor.checkCanceled();
			ReferenceAddressPair refPair = iterator.next();
			int callRefCompareToVftableRef = refPair.getSource().compareTo(vftableReference);
			// if call is after the vtable reference then return false
			if (callRefCompareToVftableRef > 0) {
				return false;
			}

			// if call is before vtable and is not an inherited constructor and not the operator_new 
			// then return true
			Address calledAddress = refPair.getDestination();
			Function calledFunction = api.getFunctionAt(calledAddress);
			if (calledFunction.isThunk()) {
				calledFunction = calledFunction.getThunkedFunction(true);
			}

			if (calledFunction.equals(operator_new)) {
				continue;
			}

			if (calledFunction.getName().contains("prolog")) {
				continue;
			}

			if (!getAllConstructors().contains(calledFunction)) {
				return true;
			}

		}
		return false;

	}

	/**
	 * Method to find class clone functions 
	 * @param recoveredClasses List of RecoveredClass objects
	 * @throws CancelledException when script is cancelled
	 * @throws Exception if issues making label
	 */
	public void findCloneFunctions(List<RecoveredClass> recoveredClasses)
			throws CancelledException, Exception {

		Map<Function, RecoveredClass> cloneToClassMap = new HashMap<Function, RecoveredClass>();

		Iterator<RecoveredClass> recoveredClassIterator = recoveredClasses.iterator();
		while (recoveredClassIterator.hasNext()) {
			monitor.checkCanceled();

			RecoveredClass recoveredClass = recoveredClassIterator.next();

			List<Function> allOtherConstructors =
				new ArrayList<Function>(getAllConstructors());
			allOtherConstructors.removeAll(recoveredClass.getConstructorList());

			// iterate through the vtable functions
			List<Function> virtualFunctions = recoveredClass.getAllVirtualFunctions();
			if (virtualFunctions == null) {
				continue;
			}
			Iterator<Function> vfunctionIterator = virtualFunctions.iterator();
			while (vfunctionIterator.hasNext()) {
				monitor.checkCanceled();

				Function vfunction = vfunctionIterator.next();
				if (extraUtils.doesFunctionACallAnyListedFunction(vfunction,
					recoveredClass.getConstructorList()) &&
					!extraUtils.doesFunctionACallAnyListedFunction(vfunction,
						allOtherConstructors)) {
					cloneToClassMap.put(vfunction, recoveredClass);
				}
			}

		}

		// use the clone functions with only two calls (one to constructor and one to operator new)
		Function operatorNew = identifyOperatorNewFunction(cloneToClassMap);

		// use the operator new to accept only the good clones
		// if more than one operator new remove
		if (operatorNew != null) {
			Set<Function> cloneFunctions = cloneToClassMap.keySet();
			Iterator<Function> cloneIterator = cloneFunctions.iterator();
			while (cloneIterator.hasNext()) {
				monitor.checkCanceled();
				Function cloneFunction = cloneIterator.next();
				if (isBasicCloneFunction(cloneFunction, operator_new, cloneToClassMap)) {
					RecoveredClass recoveredClass = cloneToClassMap.get(cloneFunction);
					recoveredClass.addCloneFunction(cloneFunction);
				}
			}
		}

	}

	/**
	 * Method to identify basic clone functions
	 * @param caller possible clone function
	 * @param firstCalled first function called by caller
	 * @param cloneFunctionToClassMap map of possible clone functions to their parent class
	 * @return true if caller function is a basic clone, else false
	 * @throws CancelledException if cancelled
	 */
	private boolean isBasicCloneFunction(Function caller, Function firstCalled,
			Map<Function, RecoveredClass> cloneFunctionToClassMap) throws CancelledException {

		Set<Function> calledFunctions = caller.getCalledFunctions(monitor);
		if (calledFunctions.size() != 2 && calledFunctions.size() != 3) {
			return false;
		}
		if (!extraUtils.getCalledFunctionByCallOrder(caller, 1).equals(firstCalled)) {
			return false;
		}
		RecoveredClass recoveredClass = cloneFunctionToClassMap.get(caller);
		List<Function> constructorList = recoveredClass.getConstructorList();

		Function secondFunction = extraUtils.getCalledFunctionByCallOrder(caller, 2);
		if (secondFunction.isThunk()) {
			secondFunction = secondFunction.getThunkedFunction(true);
		}

		if (!constructorList.contains(secondFunction)) {
			return false;
		}

		return true;
	}

	/**
	 * Method to identify the operator_new function using found clone functions
	 * @param cloneToClassMap Map of clone functions and their classes
	 * @return the operator_new function or null if not identified
	 * @throws CancelledException if cancelled
	 * @throws Exception if issue making label
	 */
	private Function identifyOperatorNewFunction(Map<Function, RecoveredClass> cloneToClassMap)
			throws CancelledException, Exception {

		Map<Function, Integer> functionOccuranceMap = new HashMap<Function, Integer>();

		Set<Function> cloneFunctions = cloneToClassMap.keySet();
		Iterator<Function> cloneIterator = cloneFunctions.iterator();
		while (cloneIterator.hasNext()) {
			monitor.checkCanceled();
			Function cloneFunction = cloneIterator.next();

			// Easiest to find using those with only two calls so skip the bigger ones
			Set<Function> calledFunctions = cloneFunction.getCalledFunctions(monitor);
			if (calledFunctions.size() != 2) {
				continue;
			}
			// get first called function which should be the operator_new function
			// The second call is a class constructor and we know it is called
			// from the cloneFunction or it wouldn't be a cloneFunction
			Function firstCalledFunction =
				extraUtils.getCalledFunctionByCallOrder(cloneFunction, 1);
			if (firstCalledFunction == null) {
				continue;
			}
			// skip any constructor or destructors that are called first
			if (getAllConstructorsAndDestructors().contains(firstCalledFunction)) {
				continue;
			}

			if (!functionOccuranceMap.keySet().contains(firstCalledFunction)) {
				functionOccuranceMap.put(firstCalledFunction, 1);
			}
			else {
				Integer numOccurances = functionOccuranceMap.get(firstCalledFunction);
				functionOccuranceMap.replace(firstCalledFunction, numOccurances + 1);
			}

		}

		Function probableOperatorNewFunction = getMostFrequentFunction(functionOccuranceMap);

		if (probableOperatorNewFunction == null) {
			return null;
		}

		Integer numOccurances = functionOccuranceMap.get(probableOperatorNewFunction);
		if (functionOccuranceMap.get(probableOperatorNewFunction) < MIN_OPERATOR_NEW_REFS) {
			Msg.debug(this, probableOperatorNewFunction.toString() +
				" is a possible operator_new function but has less than the defined minimum number " +
				"of matching calls " + numOccurances);

			return null;
		}

		// If we get this far then we are sure the operator_new function
		// is correct so assign the global variable to it
		operator_new = probableOperatorNewFunction;
		//If its symbol is not already named then name it
		if (probableOperatorNewFunction.getSymbol().getSource() == SourceType.DEFAULT) {
			Msg.debug(this,
				"Found unlabeled operator new that matched in all found clone functions: " +
					probableOperatorNewFunction.getEntryPoint().toString() +
					". Creating label there.");
			api.createLabel(probableOperatorNewFunction.getEntryPoint(), "operator_new", true);
		}

		return operator_new;

	}

	/**
	 * Method to get the function in the map with the highest mapped Integer value
	 * @param map the map containing function, count mappings
	 * @return the function with the highest count mapped to it
	 * @throws CancelledException if cancelled
	 */
	private Function getMostFrequentFunction(Map<Function, Integer> map) throws CancelledException {

		Integer highest = null;
		Function mostFrequentFunction = null;
		Set<Function> keySet = map.keySet();
		Iterator<Function> iterator = keySet.iterator();
		while (iterator.hasNext()) {
			monitor.checkCanceled();
			Function function = iterator.next();
			if (mostFrequentFunction == null) {
				mostFrequentFunction = function;
				highest = map.get(function);
				continue;
			}
			Integer frequency = map.get(function);
			if (frequency > highest) {
				highest = frequency;
				mostFrequentFunction = function;
			}
		}
		return mostFrequentFunction;
	}

	/**
	 * Method to remove the empty namespaces and unreferenced empty class structures that 
	 *  that were incorrectly applied by FID
	 * @throws CancelledException when script is cancelled
	 */
	public void removeEmptyClassesAndStructures() throws CancelledException {

		Iterator<Namespace> badNamespaceIterator = badFIDNamespaces.iterator();
		while (badNamespaceIterator.hasNext()) {
			monitor.checkCanceled();
			Namespace badNamespace = badNamespaceIterator.next();

			// delete empty namespace and parent namespaces
			if (!extraUtils.hasSymbolsInNamespace(badNamespace)) {
				removeEmptyNamespaces(badNamespace);
			}
		}

		// remove unused empty structures
		removeEmptyStructures();

	}

	/**
	 * Method to remove the given namespace if it is empty and its parent namepaces if they are empty
	 * @param namespace the given namespace
	 * @throws CancelledException if cancelled
	 */
	private void removeEmptyNamespaces(Namespace namespace) throws CancelledException {

		// delete empty namespace and parent namespaces
		Namespace parentNamespace = namespace.getParentNamespace();

		namespace.getSymbol().delete();
		while (parentNamespace != null && !extraUtils.hasSymbolsInNamespace(parentNamespace)) {
			monitor.checkCanceled();

			namespace = parentNamespace;
			parentNamespace = parentNamespace.getParentNamespace();
			namespace.getSymbol().delete();
		}
	}

	/**
	 * Method to remove the incorrectly applied and unreferenced empty structures that are not used 
	 * @throws CancelledException when script is cancelled
	 */
	private void removeEmptyStructures() throws CancelledException {

		Iterator<Structure> badStructureIterator = badFIDStructures.iterator();
		while (badStructureIterator.hasNext()) {

			monitor.checkCanceled();

			Structure badStructure = badStructureIterator.next();
			// if not used by anything remove it
			ListAccumulator<LocationReference> accumulator = new ListAccumulator<>();
			ReferenceUtils.findDataTypeReferences(accumulator, badStructure, null, program, true,
				monitor);

			List<LocationReference> referenceList = accumulator.asList();
			if (referenceList.isEmpty()) {
				// delete empty class data type and empty parent folders
				removeEmptyStructure(badStructure.getDataTypePath().getCategoryPath(),
					badStructure.getName());
			}
		}
	}

	/**
	 * Method to remove the structure with the given folder path and name if it is empty
	 * @param folderPath the given folder path in the data type manager
	 * @param structureName the given structure name
	 * @throws CancelledException if cancelled
	 */
	private void removeEmptyStructure(CategoryPath folderPath, String structureName)
			throws CancelledException {

		DataType dataType = dataTypeManager.getDataType(folderPath, structureName);
		if (extraUtils.isEmptyStructure(dataType)) {

			dataTypeManager.remove(dataType, monitor);
			Category classCategory = dataTypeManager.getCategory(folderPath);
			Category parentCategory = classCategory.getParent();
			boolean tryToRemove = true;
			while (parentCategory != null && tryToRemove) {
				monitor.checkCanceled();

				tryToRemove = parentCategory.removeEmptyCategory(classCategory.getName(), monitor);
				classCategory = parentCategory;
				parentCategory = parentCategory.getParent();
			}

		}

	}

	/**
	 * Method to create empty vftable structures before class struct is created so that 
	 * they can be added to the class structure. Afterwords, they are filled in with pointers
	 * to vftable functions
	 * @param recoveredClass the given class
	 * @return Map of address/vftable structure pointers
	 * @throws Exception when invalid data creation
	 */
	public Map<Address, DataType> createEmptyVfTableStructs(RecoveredClass recoveredClass)
			throws Exception {

		Map<Address, DataType> vftableToStructureMap = new HashMap<Address, DataType>();

		String className = recoveredClass.getName();

		CategoryPath classPath = recoveredClass.getClassPath();

		Structure vftableStruct = null;

		Map<Integer, Address> orderToVftableMap = recoveredClass.getOrderToVftableMap();

		for (int index = 0; index < orderToVftableMap.size(); index++) {

			monitor.checkCanceled();

			Address vftableAddress = orderToVftableMap.get(index);

			// if only one vftable name the structure <class_name>_vftable
			if (orderToVftableMap.size() == 1) {
				vftableStruct = new StructureDataType(classPath,
					className + CLASS_VFUNCTION_STRUCT_NAME, 0, dataTypeManager);
			}
			// if more than one, name it <class_name>_vftable_for_<associated_parent_name> if
			// can associate them or <class_name_vftable_<vftable_order> if can't assoc parent
			else {
				RecoveredClass vftableParentClass =
					recoveredClass.getVftableBaseClass(vftableAddress);
				// should never happen but just in case
				if (vftableParentClass == null) {
					vftableStruct = new StructureDataType(classPath,
						className + CLASS_VFUNCTION_STRUCT_NAME + index, 0, dataTypeManager);
				}
				else {
					vftableStruct =
						new StructureDataType(classPath, className + CLASS_VFUNCTION_STRUCT_NAME +
							"_for_" + vftableParentClass.getName(), 0, dataTypeManager);
				}
			}

			// pack the structure then add it to the data type manager
			vftableStruct.setPackingEnabled(true);
			vftableStruct = (Structure) dataTypeManager.addDataType(vftableStruct,
				DataTypeConflictHandler.DEFAULT_HANDLER);

			DataType vfPointerDataType = dataTypeManager.getPointer(vftableStruct);

			vftableToStructureMap.put(vftableAddress, vfPointerDataType);
		}
		return vftableToStructureMap;
	}

	/**
	 * Method to create class structure for single inheritance, no parent, non-vftable classes
	 * @param recoveredClass the given class
	 * @throws CancelledException when cancelled
	 */
	public void createClassStructureWhenNoParentOrVftable(RecoveredClass recoveredClass)
			throws CancelledException {

		Structure classStruct;
		if (recoveredClass.hasExistingClassStructure()) {
			Structure computedClassDataStructure = recoveredClass.getExistingClassStructure();
			int structLen = 0;
			if (computedClassDataStructure != null) {
				structLen = computedClassDataStructure.getLength();
				int mod = structLen % defaultPointerSize;
				int alignment = 0;
				if (mod != 0) {
					alignment = defaultPointerSize - mod;
					structLen += alignment;
				}

				classStruct = new StructureDataType(recoveredClass.getClassPath(),
					recoveredClass.getName(), structLen, dataTypeManager);

				int numComponents = computedClassDataStructure.getNumDefinedComponents();
				for (int i = 1; i < numComponents; i++) {
					monitor.checkCanceled();
					DataTypeComponent component = computedClassDataStructure.getComponent(i);
					int offset = component.getOffset();
					classStruct.replaceAtOffset(offset, component.getDataType(),
						component.getDataType().getLength(), component.getFieldName(),
						component.getComment());
				}
			}
			else {
				classStruct = new StructureDataType(recoveredClass.getClassPath(),
					recoveredClass.getName(), defaultPointerSize, dataTypeManager);
			}

		}
		// make it default ptr size so it aligns inside child class correctly
		else {
			classStruct = new StructureDataType(recoveredClass.getClassPath(),
				recoveredClass.getName(), defaultPointerSize, dataTypeManager);
		}

		// create a description indicating class parentage
		classStruct.setDescription(createParentStringBuffer(recoveredClass).toString());

		classStruct = (Structure) dataTypeManager.addDataType(classStruct,
			DataTypeConflictHandler.DEFAULT_HANDLER);

	}

	/**
	 * Method to fill in the vftable structure with pointers to virtual function signature data types
	 * @param recoveredClass the current class to be processed
	 * @param vftableToStructureMap the map from the class's vftables to the correct vftable structure data type
	 * @throws CancelledException when cancelled
	 * @throws Exception if other exception
	 */
	public void fillInAndApplyVftableStructAndNameVfunctions(RecoveredClass recoveredClass,
			Map<Address, DataType> vftableToStructureMap) throws CancelledException, Exception {

		//create function definition for each virtual function and put in vftable structure and 
		// data subfolder
		CategoryPath classPath = recoveredClass.getClassPath();

		List<Address> vftableAddresses = recoveredClass.getVftableAddresses();
		Iterator<Address> vftableAddressIterator = vftableAddresses.iterator();

		while (vftableAddressIterator.hasNext()) {
			monitor.checkCanceled();
			Address vftableAddress = vftableAddressIterator.next();

			PointerDataType vftablePointerDataType =
				(PointerDataType) vftableToStructureMap.get(vftableAddress);

			DataType vftableDataType = vftablePointerDataType.getDataType();

			String vftableStructureName = vftableDataType.getName();
			vftableDataType = dataTypeManager.getDataType(vftableDataType.getCategoryPath(),
				vftableStructureName);

			Structure vftableStruct = (Structure) vftableDataType;

			if (nameVfunctions) {
				// if no pdb info, name all the vfunctions for this vftable and put in class namespace
				nameVfunctions(recoveredClass, vftableAddress, vftableStructureName);
			}

			List<Function> vFunctions = recoveredClass.getVirtualFunctions(vftableAddress);
			int vfunctionNumber = 1;
			Iterator<Function> vfIterator = vFunctions.iterator();

			while (vfIterator.hasNext()) {

				monitor.checkCanceled();
				Function vfunction = vfIterator.next();

				if (vfunction == null) {
					Pointer nullPointer = dataTypeManager.getPointer(DataType.DEFAULT);
					vftableStruct.add(nullPointer, "null pointer", null);
					continue;
				}

				// get the classPath of highest level parent with vfAddress in their vftable
				classPath =
					getCategoryPathForFunctionSignature(vfunction, recoveredClass, vftableAddress);

				Symbol vfunctionSymbol = symbolTable.getPrimarySymbol(vfunction.getEntryPoint());
				Namespace parentNamespace = vfunctionSymbol.getParentNamespace();

				String classCommentPrefix = "";

				if (!parentNamespace.equals(globalNamespace)) {
					RecoveredClass vfunctionClass = getClass(parentNamespace);

					// this is null when there is a class from somewhere other than RTTI so it is
					// not stored in the map. Just use the parent namespace name in this case
					if (vfunctionClass == null) {
						classCommentPrefix = parentNamespace.getName();
					}
					else if (vfunctionClass.getShortenedTemplateName() != null &&
						useShortTemplates && !vfunctionClass.getShortenedTemplateName().isEmpty()) {
						classCommentPrefix = vfunctionClass.getShortenedTemplateName();
					}
					else {
						classCommentPrefix = vfunctionClass.getName();
					}

				}

				// Create comment to indicate it is a virtual function and which number in the table
				String comment = VFUNCTION_COMMENT + vfunctionNumber;

				// add suffix for multi classes to distinguish which vftable it is for
				String commentSuffix = getForClassSuffix(vftableStructureName);
				if (!commentSuffix.isEmpty()) {
					int index = commentSuffix.indexOf("for_");
					if (index > 0) {
						commentSuffix = " for parent class " + commentSuffix.substring(index + 4);
					}
					comment = comment + commentSuffix;
				}

				// if function is "purecall" function make the class field name "vfunction #n" instead
				// of using the function name of "purecall" and prepend "pure" to the comment so
				// they know it is pure virtual function, ie not actually implemented in the parent class
				String nameField = vfunction.getName();

				FunctionDefinition functionDataType =
					new FunctionDefinitionDataType(vfunction, true);

				functionDataType.setReturnType(vfunction.getReturnType());

				// if the function is a purecall need to create the function definition using
				// the equivalent child virtual function signature
				if (nameField.contains("purecall")) {

					nameField = DEFAULT_VFUNCTION_PREFIX + vfunctionNumber;

					// get function sig from child class
					Function childVirtualFunction =
						getChildVirtualFunction(recoveredClass, vftableAddress, vfunctionNumber);
					if (childVirtualFunction != null) {
						functionDataType =
							new FunctionDefinitionDataType(childVirtualFunction, true);
						functionDataType.setReturnType(childVirtualFunction.getReturnType());
						Symbol childFunctionSymbol =
							symbolTable.getPrimarySymbol(childVirtualFunction.getEntryPoint());

						// if the child function has a default name, rename the function definition
						// data type to the "vfunction<vfunctionNumber>" name
						if (childFunctionSymbol.getSource() == SourceType.DEFAULT) {
							functionDataType.setName(nameField);
						}
					}
					comment = recoveredClass.getName() + " pure " + comment;

				}

				PointerDataType functionPointerDataType =
					createFunctionSignaturePointerDataType(functionDataType, classPath);

				vftableStruct.add(functionPointerDataType, nameField,
					classCommentPrefix + " " + comment);
				vfunctionNumber++;
			}

			// align the structure then add it to the data type manager
			vftableStruct.setPackingEnabled(true);
			vftableStruct = (Structure) dataTypeManager.addDataType(vftableStruct,
				DataTypeConflictHandler.DEFAULT_HANDLER);

			// clear the array or unprocessed structure at the current vftable location and 
			// apply the structure. It has to be one or the other and the correct length
			// because of the check at the beginning of the script that checked for either
			// array or structure of pointers and got size from them initially
			api.clearListing(vftableAddress);
			api.createData(vftableAddress, vftableStruct);

		}
	}

	/**
	 * Method to get a child class virtual function at the given offset into the correct virtual function table
	 * @param recoveredClass the given class
	 * @param virtualFunctionNumber the virtual function offset into the table
	 * @return a child class virtual function at the given offset
	 */
	private Function getChildVirtualFunction(RecoveredClass recoveredClass, Address vftableAddress,
			int virtualFunctionNumber) {

		List<RecoveredClass> childClasses = recoveredClass.getChildClasses();
		if (childClasses.isEmpty()) {
			return null;
		}

		// The child functions should all have the same function signature so just get any one of them
		// if for some reason they don't, still have to pick one and let user decide how to update
		RecoveredClass childClass = childClasses.get(0);

		List<Address> childVftableAddresses = childClass.getVftableAddresses();
		if (childVftableAddresses.isEmpty()) {
			return null;
		}

		// get the correct child vftable for the given parent class
		for (Address childVftableAddress : childVftableAddresses) {
			RecoveredClass parentForVftable = childClass.getVftableBaseClass(childVftableAddress);
			if (parentForVftable == null) {
				continue;
			}
			if (parentForVftable.equals(recoveredClass)) {
				List<Function> childVirtualFunctionsForGivenParent =
					childClass.getVirtualFunctions(childVftableAddress);
				if (childVirtualFunctionsForGivenParent.size() < virtualFunctionNumber) {
					return null;
				}
				return childVirtualFunctionsForGivenParent.get(virtualFunctionNumber - 1);
			}
		}
		return null;
	}

	/**
	 * Method to give default names to the vfunctions in the given vftable if they don't have a name already. If they are a clone or deleting destructor name them accordingly.
	 * @param recoveredClass the given class
	 * @param vftableAddress the address of the vftable
	 * @param vftableStructureName the name of the vftable structure to be used as a prefix for the vfunctions in the given vftable
	 * @throws CancelledException if cancelled
	 * @throws InvalidInputException if issues setting return type
	 * @throws DuplicateNameException if try to create same symbol name already in namespace
	 * @throws CircularDependencyException if parent namespace is descendent of given namespace
	 */
	private void nameVfunctions(RecoveredClass recoveredClass, Address vftableAddress,
			String vftableStructureName) throws CancelledException, InvalidInputException,
			DuplicateNameException, CircularDependencyException {

		Namespace classNamespace = recoveredClass.getClassNamespace();

		List<Function> deletingDestructors = recoveredClass.getDeletingDestructors();
		List<Function> cloneFunctions = recoveredClass.getCloneFunctions();

		Iterator<Function> vfIterator =
			recoveredClass.getVirtualFunctions(vftableAddress).iterator();

		String vfunctionName;
		int tableEntry = 1;

		// get the "_for_<className> suffix for classes with multiple vftables or empty
		// string for those with single vftable
		String vfunctionSuffix = getForClassSuffix(vftableStructureName);

		while (vfIterator.hasNext()) {
			monitor.checkCanceled();
			Function vfunction = vfIterator.next();

			// create a one-up number for the next virtual function
			int entryNumber = tableEntry++;

			boolean setPrimary = false;
			boolean removeBadFID = false;
			boolean isDeletingDestructor = false;

			if (deletingDestructors.contains(vfunction)) {
				vfunctionName = DELETING_DESTRUCTOR_LABEL + vfunctionSuffix;
				setPrimary = true;
				removeBadFID = true;
				isDeletingDestructor = true;
			}

			else if (cloneFunctions.contains(vfunction)) {
				vfunctionName = CLONE_LABEL + vfunctionSuffix;
				setPrimary = true;
				removeBadFID = true;
			}

			else {
				vfunctionName = DEFAULT_VFUNCTION_PREFIX + entryNumber + vfunctionSuffix;
			}

			// can't put external functions into a namespace from this program
			if (!vfunction.isExternal()) {

				// if not already, make it a this call
				makeFunctionThiscall(vfunction);

				// put symbol on the virtual function
				Symbol vfunctionSymbol = vfunction.getSymbol();
				Namespace vfunctionNamespace = vfunctionSymbol.getParentNamespace();

				// if the name already contains deleting_destructor for this namespace don't add
				// another dd symbol
				if (hasDeletingDestructorInNamespace(vfunction.getEntryPoint(), classNamespace)) {
					continue;
				}

				if (!isDeletingDestructor &&
					isParentNamespace(vfunctionNamespace, classNamespace)) {
					String plateComment = api.getPlateComment(vfunction.getEntryPoint());
					String newComment = vfunctionNamespace.getName(true) +
						" member function inherited by " + classNamespace.getName(true);
					if (plateComment != null) {
						newComment = plateComment + "\n" + newComment;
					}
					api.setPlateComment(vfunction.getEntryPoint(), newComment);
					continue;
				}

				SourceType originalSourceType = vfunctionSymbol.getSource();
				if (originalSourceType == SourceType.DEFAULT || setPrimary) {
					createNewSymbolAtFunction(vfunction, vfunctionName, classNamespace, setPrimary,
						removeBadFID);
				}
			}
		}
	}

	private String getForClassSuffix(String vftableStructureName) {

		String vfunctionSuffix = "";
		if (vftableStructureName.contains("_for_")) {
			int index = vftableStructureName.indexOf("for_");
			if (index > 0) {
				vfunctionSuffix = "_" + vftableStructureName.substring(index);
			}
		}
		return vfunctionSuffix;
	}

	private String getParentClassNameFromForClassSuffix(String commentSuffix) {

		if (!commentSuffix.isEmpty()) {
			int index = commentSuffix.indexOf("for_");
			if (index > 0) {
				return commentSuffix.substring(index + 4);
			}

		}
		return null;
	}

	private boolean hasDeletingDestructorInNamespace(Address address, Namespace namespace)
			throws CancelledException {

		Symbol[] symbols = symbolTable.getSymbols(address);
		for (Symbol symbol : symbols) {
			monitor.checkCanceled();

			if (symbol.getName().contains("deleting_destructor") &&
				symbol.getParentNamespace().equals(namespace)) {
				return true;
			}
		}
		return false;
	}

	private boolean isParentNamespace(Namespace namespace, Namespace childNamespace) {

		RecoveredClass possibleParentClass = getClass(namespace);
		if (possibleParentClass == null) {
			return false;
		}

		RecoveredClass childClass = getClass(childNamespace);
		if (childClass == null) {
			return false;
		}

		if (childClass.equals(possibleParentClass)) {
			return false;
		}

		List<RecoveredClass> classHierarchy = childClass.getClassHierarchy();
		if (classHierarchy.contains(possibleParentClass)) {
			return true;
		}
		return false;
	}

	// may skip a parent so continue through all parents
	// for multi-inheritance, get the correct parent class for the given vftable
	/**
	 * Method to retrieve the class path of the highest ancestor with matching vfunction in its vftable
	 * @param vfunction the given virtual function
	 * @param recoveredClass the given class
	 * @param vftableAddress the given virtual function table from the given class
	 * @return the class path for the highest ancestor with matching virtual function in its vftable
	 * @throws CancelledException when cancelled
	 */
	CategoryPath getCategoryPathForFunctionSignature(Function vfunction,
			RecoveredClass recoveredClass, Address vftableAddress) throws CancelledException {

		// if class has no parent, return its own classPath
		CategoryPath classPath = recoveredClass.getClassPath();
		if (!recoveredClass.hasParentClass()) {
			return classPath;
		}

		// if no ancestor has virtual functions then return the given class's class path
		List<RecoveredClass> ancestorsWithVirtualFunctions =
			getAncestorsWithVirtualFunctions(recoveredClass);
		if (ancestorsWithVirtualFunctions.size() == 0) {
			return classPath;
		}

		Iterator<RecoveredClass> classHierarchyIterator;
		if (recoveredClass.hasSingleInheritance()) {
			List<RecoveredClass> classHierarchy = recoveredClass.getClassHierarchy();
			classHierarchyIterator = classHierarchy.listIterator(1);
		}
		else {
			// get the parent that goes with the given vftableAddress
			// if there is no parent associated with the vftable then return the current
			// class's class path
			RecoveredClass parentClass = recoveredClass.getVftableBaseClass(vftableAddress);
			if (parentClass == null) {
				return classPath;
			}

			// get the class hierarchy for the parent
			List<RecoveredClass> classHierarchy =
				recoveredClass.getClassHierarchyMap().get(parentClass);
			if (classHierarchy == null) {
				return classPath;
			}

			classHierarchyIterator = classHierarchy.iterator();
		}

		FunctionDefinition functionDataType = new FunctionDefinitionDataType(vfunction, true);

		functionDataType.setReturnType(vfunction.getReturnType());

		while (classHierarchyIterator.hasNext()) {
			monitor.checkCanceled();

			RecoveredClass currentClass = classHierarchyIterator.next();

			CategoryPath currentClassPath = currentClass.getClassPath();
			DataType existingDataType =
				dataTypeManager.getDataType(currentClassPath, functionDataType.getName());
			if (existingDataType != null) {
				return currentClassPath;
			}

		}
		return classPath;

	}

	/**
	 * 
	 * @param functionDefDataType the function definition
	 * @param classPath the given data type manager classPath
	 * @return pointer to function signature data type
	 * @throws DuplicateNameException if try to create same symbol name already in namespace
	 */
<<<<<<< HEAD
	private PointerDataType createFunctionSignaturePointerDataType(Function vfunction,
			CategoryPath classPath) throws DuplicateNameException {

		FunctionDefinition functionDataType =
			(FunctionDefinitionDataType) vfunction.getSignature();

		DataType returnType = vfunction.getReturnType();

		functionDataType.setReturnType(returnType);
=======
	private PointerDataType createFunctionSignaturePointerDataType(
			FunctionDefinition functionDefDataType, CategoryPath classPath)
			throws DuplicateNameException {
>>>>>>> a4349ba4

		DataType existingDataType =
			dataTypeManager.getDataType(classPath, functionDefDataType.getName());

		PointerDataType functionPointerDataType;

		// If the given function definition doesn't exist in this folder make a new one and 
		// make a pointer to it
		if (existingDataType == null) {
			functionDefDataType.setCategoryPath(classPath);
			functionPointerDataType = new PointerDataType(functionDefDataType, dataTypeManager);
		}
		// otherwise return a pointer to the existing one
		else {
			functionPointerDataType = new PointerDataType(existingDataType);
		}
		return functionPointerDataType;

	}
	/**
	 * Method to add precomment inside functions containing inlined constructors at approximate
	 * address of start of inlined function
	 * @param recoveredClass current class
	 * @throws Exception when cancelled
	 */
	public void createInlinedConstructorComments(RecoveredClass recoveredClass) throws Exception {

		Namespace classNamespace = recoveredClass.getClassNamespace();
		String className = recoveredClass.getName();

		List<Function> inlinedConstructorList = recoveredClass.getInlinedConstructorList();
		Iterator<Function> inlinedConstructorsIterator = inlinedConstructorList.iterator();

		while (inlinedConstructorsIterator.hasNext()) {
			monitor.checkCanceled();
			Function inlinedFunction = inlinedConstructorsIterator.next();

			List<Address> listOfClassRefsInFunction =
				getSortedListOfAncestorRefsInFunction(inlinedFunction, recoveredClass);

			if (!listOfClassRefsInFunction.isEmpty()) {

				Address markupAddress = listOfClassRefsInFunction.get(0);
				String markupString = classNamespace.getName(true) + "::" + className;

				String existingComment = api.getPreComment(markupAddress);
				if (existingComment != null) {
					existingComment = existingComment + "\n";
				}
				else {
					existingComment = "";
				}
				api.setPreComment(markupAddress,
					existingComment + "inlined constructor: " + markupString);
				bookmarkAddress(markupAddress, INLINE_CONSTRUCTOR_BOOKMARK + " " + markupString);
			}
		}
	}

	/**
	 * Method to add precomment inside functions containing inlined destructors at approximate
	 * address of start of inlined function
	 * @param recoveredClass current class
	 * @throws Exception when cancelled
	 */
	public void createInlinedDestructorComments(RecoveredClass recoveredClass) throws Exception {

		Namespace classNamespace = recoveredClass.getClassNamespace();
		String className = recoveredClass.getName();

		List<Function> inlinedDestructorList = recoveredClass.getInlinedDestructorList();
		Iterator<Function> inlinedDestructorIterator = inlinedDestructorList.iterator();
		while (inlinedDestructorIterator.hasNext()) {
			monitor.checkCanceled();
			Function destructorFunction = inlinedDestructorIterator.next();
			Address classVftableRef =
				getClassVftableRefInFunction(destructorFunction, recoveredClass);

			//TODO: use this one instead if testing pans out
			Address otherWayRef = getClassVftableReference(recoveredClass, destructorFunction);

			if (classVftableRef == null) {
				continue;
			}

			//TODO: remove after testing
			if (!classVftableRef.equals(otherWayRef)) {
				if (DEBUG) {
					Msg.debug(this, recoveredClass.getName() + " function " +
						destructorFunction.getEntryPoint().toString() + " first ref: " +
						classVftableRef.toString() + " other way ref: " + otherWayRef.toString());
				}
			}

			String markupString = classNamespace.getName(true) + "::~" + className;
			api.setPreComment(classVftableRef, "inlined destructor: " + markupString);

			bookmarkAddress(classVftableRef, INLINE_DESTRUCTOR_BOOKMARK + " " + markupString);
		}
	}

	/**
	 * Method to add label on functions with inlined constructor or destructors but couldn't tell which
	 * @param recoveredClass current class
	 * @throws Exception when cancelled
	 */
	public void createIndeterminateInlineComments(RecoveredClass recoveredClass) throws Exception {

		Namespace classNamespace = recoveredClass.getClassNamespace();

		List<Function> functionsContainingInlineList = recoveredClass.getIndeterminateInlineList();
		Iterator<Function> functionsContainingInlineIterator =
			functionsContainingInlineList.iterator();
		while (functionsContainingInlineIterator.hasNext()) {
			monitor.checkCanceled();
			Function functionContainingInline = functionsContainingInlineIterator.next();

			Address classVftableRef =
				getClassVftableRefInFunction(functionContainingInline, recoveredClass);
			//TODO: use this one if testing more progs gives same results
			Address otherWayRef =
				getClassVftableReference(recoveredClass, functionContainingInline);

			if (classVftableRef == null) {
				continue;
			}
			//TODO: remove after testing
			if (!classVftableRef.equals(otherWayRef)) {
				if (DEBUG) {
					Msg.debug(this,
						recoveredClass.getName() + " function " +
							functionContainingInline.getEntryPoint().toString() + " first ref: " +
							classVftableRef.toString() + " other way ref: " +
							otherWayRef.toString());
				}
			}

			String markupString = "inlined constructor or destructor (approx location) for " +
				classNamespace.getName(true);
			api.setPreComment(classVftableRef, markupString);

			bookmarkAddress(classVftableRef, INDETERMINATE_INLINE_BOOKMARK + " " + markupString);
		}
	}

	/**
	 * Method to add label on constructor or destructors but couldn't tell which
	 * @param recoveredClass current class
	 * @throws Exception when cancelled
	 */
	public void createIndeterminateLabels(RecoveredClass recoveredClass) throws Exception {

		Namespace classNamespace = recoveredClass.getClassNamespace();
		String className = recoveredClass.getName();

		List<Function> unknownIfConstructorOrDestructorLIst = recoveredClass.getIndeterminateList();
		Iterator<Function> unknownsIterator = unknownIfConstructorOrDestructorLIst.iterator();
		while (unknownsIterator.hasNext()) {
			monitor.checkCanceled();
			Function indeterminateFunction = unknownsIterator.next();
			createNewSymbolAtFunction(indeterminateFunction,
				className + "_Constructor_or_Destructor", classNamespace, false, false);
		}
	}

	/**
	 * Method to create an ANALYSIS bookmark at the given address with the given comment
	 * @param address the given address
	 * @param comment the given comment
	 */
	public void bookmarkAddress(Address address, String comment) {

		BookmarkManager bookmarkMgr = program.getBookmarkManager();

		Bookmark bookmark =
			bookmarkMgr.getBookmark(address, BookmarkType.ANALYSIS, BOOKMARK_CATEGORY);
		String bookmarkComment;
		if (bookmark != null && !bookmark.getComment().equals(comment) &&
			!containsString(bookmark.getComment(), comment)) {
			bookmarkComment = bookmark.getComment() + " + " + comment;
		}
		else {
			bookmarkComment = comment;
		}
		bookmarkMgr.setBookmark(address, BookmarkType.ANALYSIS, BOOKMARK_CATEGORY, bookmarkComment);
	}

	/**
	 * Method to determine if the given comment string that has pieces separated by +'s has any
	 * piece exactly equal to the given string.
	 * @param bookmarkComment the bookmark comment string
	 * @param string the string to search for within the comment
	 * @return true if string is contained exactly within the +'s
	 */
	private boolean containsString(String bookmarkComment, String string) {

		// first split comment into pieces between the +'s
		String[] commentPieces = bookmarkComment.split("\\+");
		for (String piece : commentPieces) {
			// remove leading and trailing spaces from each piece
			int len = piece.length();

			if (piece.charAt(len - 1) == ' ') {
				piece = piece.substring(0, len - 2);
			}

			if (piece.charAt(0) == ' ') {
				piece = piece.substring(1);
			}

			// return true if any piece exactly equals the new string
			if (piece.equals(string)) {
				return true;
			}
		}

		// return false if string does not match any of the pieces
		return false;

	}

	/**
	 * Method to find the operator_delete function using the known deleting destructor functions
	 * @param recoveredClasses List of RecoveredClass objects
	 * @return operator_delete function or null if one cannot be determined
	 * @throws CancelledException when cancelled
	 * @throws Exception when issues creating labels
	 */
	private Function findOperatorDeleteUsingKnownDeletingDestructors(
			List<RecoveredClass> recoveredClasses) throws CancelledException, Exception {

		Function possibleOperatorDelete = null;
		Iterator<RecoveredClass> recoveredClassIterator = recoveredClasses.iterator();
		while (recoveredClassIterator.hasNext()) {
			monitor.checkCanceled();

			RecoveredClass recoveredClass = recoveredClassIterator.next();
			List<Function> deletingDestructors = recoveredClass.getDeletingDestructors();
			Iterator<Function> deletingDestructorIterator = deletingDestructors.iterator();
			while (deletingDestructorIterator.hasNext()) {
				monitor.checkCanceled();
				Function deletingDestructor = deletingDestructorIterator.next();

				if (deletingDestructorsThatCallDestructor.contains(deletingDestructor)) {
					Set<Function> calledFunctions = deletingDestructor.getCalledFunctions(monitor);

					// just use the ones that call two functions to find operator_delete
					if (calledFunctions.size() != 2) {
						return null;
					}
					// get first called function and verify it is on cd list
					Function firstCalledFunction =
						extraUtils.getCalledFunctionByCallOrder(deletingDestructor, 1);
					if (firstCalledFunction == null ||
						!recoveredClass.getConstructorOrDestructorFunctions()
								.contains(
									firstCalledFunction)) {
						return null;
					}

					// get second one and if operator_delete has not been assigned yet, assign it
					Function secondCalledFunction =
						extraUtils.getCalledFunctionByCallOrder(deletingDestructor, 2);
					if (secondCalledFunction == null) {
						return null;
					}

					// if we didn't already have one, set it here
					if (possibleOperatorDelete == null) {
						possibleOperatorDelete = secondCalledFunction;
					}
					// if we find another possibility and they don't match return null
					else if (!possibleOperatorDelete.equals(secondCalledFunction)) {
						return null;
					}
				}
			}
		}
		// If we get this far then we are sure the operator_delete function
		// is correct so assign the global variable. If its symbol is not already named then name it
		if (possibleOperatorDelete != null) {
			operator_delete = possibleOperatorDelete;
			if (possibleOperatorDelete.getSymbol().getSource() == SourceType.DEFAULT) {
				Msg.debug(this,
					"Found unlabeled operator delete that matched in all found deleting destructors: " +
						possibleOperatorDelete.getEntryPoint().toString() +
						". Creating label there.");
				api.createLabel(operator_delete.getEntryPoint(), "operator_delete", true);
			}
		}

		return possibleOperatorDelete;

	}

	/**
	 * 
	 * @param recoveredClass the given class
	 * @param virtualFunction the given virtual function
	 * @param operatorDeleteFunction the operator delete function
	 * @throws CancelledException if cancelled
	 * @throws InvalidInputException if issues setting return type
	 * @throws DuplicateNameException if try to create same symbol name already in namespace
	 */
	private void processClassDeletingDestructorByOperatorDelete(RecoveredClass recoveredClass,
			Function virtualFunction, Function operatorDeleteFunction)
			throws CancelledException, InvalidInputException, DuplicateNameException {

		// don't continue checking if it doesn't call operator_delete
		if (!extraUtils.doesFunctionACallFunctionB(virtualFunction, operatorDeleteFunction)) {
			return;
		}

		List<Function> ownConstructorOrDestructorFunctions =
			new ArrayList<Function>(recoveredClass.getConstructorOrDestructorFunctions());

		ownConstructorOrDestructorFunctions.removeAll(recoveredClass.getConstructorList());
		ownConstructorOrDestructorFunctions.removeAll(recoveredClass.getInlinedConstructorList());

		Iterator<Function> functionIterator = ownConstructorOrDestructorFunctions.iterator();
		while (functionIterator.hasNext()) {
			monitor.checkCanceled();
			Function function = functionIterator.next();

			//Type 4 - class c/d called from other than first vfunction
			if (extraUtils.doesFunctionACallFunctionB(virtualFunction, function)) {
				recoveredClass.addDeletingDestructor(virtualFunction);
				addDestructorToClass(recoveredClass, function);
				recoveredClass.removeIndeterminateConstructorOrDestructor(function);
				return;
			}
		}

		// Type 4 inlined - inlined class c/d called from other than first function
		// either just vftable ref before operator delete or vftableref followed by parent call
		// before operator delete

		Address vftableReference = getClassVftableReference(recoveredClass, virtualFunction);

		//TODO remove after testing against prev method in more progs
		Address otherWayRef = getClassVftableRefInFunction(virtualFunction, recoveredClass);
		if (vftableReference == null) {
			return;
		}
		if (!vftableReference.equals(otherWayRef)) {
			if (DEBUG) {
				Msg.debug(this, recoveredClass.getName() + " function " +
					virtualFunction.getEntryPoint().toString() + " first ref: " +
					vftableReference.toString() + " other way ref (with ances): " +
					otherWayRef.toString());
			}
		}

		List<Function> possibleParentDestructors = getPossibleParentDestructors(virtualFunction);

		boolean foundVftableRef = false;
		Function parentDestructor = null;

		AddressSetView virtualFunctionBody = virtualFunction.getBody();
		CodeUnitIterator virtualFunctionCodeUnits =
			program.getListing().getCodeUnits(virtualFunctionBody, true);
		while (virtualFunctionCodeUnits.hasNext()) {
			monitor.checkCanceled();
			CodeUnit codeUnit = virtualFunctionCodeUnits.next();
			Address codeUnitAddress = codeUnit.getAddress();

			if (codeUnitAddress.equals(vftableReference)) {
				foundVftableRef = true;
				continue;
			}

			Function referencedFunction = extraUtils.getReferencedFunction(codeUnitAddress, true);
			if (referencedFunction == null) {
				continue;
			}

			if (referencedFunction.equals(operatorDeleteFunction)) {
				// if find operator delete call before vftable ref then not valid deleting destructor
				if (!foundVftableRef) {
					return;
				}

				recoveredClass.addDeletingDestructor(virtualFunction);
				if (recoveredClass.getDestructorList().contains(virtualFunction)) {
					if (DEBUG) {
						Msg.debug(this, "Already created vfunction as a destructor");
					}
				}
				recoveredClass.removeFromConstructorDestructorList(virtualFunction);
				recoveredClass.removeIndeterminateConstructorOrDestructor(virtualFunction);
				recoveredClass.addInlinedDestructor(virtualFunction);

				if (parentDestructor == null) {
					return;
				}
				List<RecoveredClass> parentDestructorClasses = getClasses(parentDestructor);
				if (parentDestructorClasses == null) {
					return;
				}
				if (parentDestructorClasses.size() == 1) {
					if (!parentDestructorClasses.get(0)
							.getDestructorList()
							.contains(
								parentDestructor)) {
						addDestructorToClass(parentDestructorClasses.get(0), parentDestructor);
						parentDestructorClasses.get(0)
								.removeIndeterminateConstructorOrDestructor(
									parentDestructor);
					}
				}
				// if more than one parent class for this function then let either inline or multi-class
				// processing handle it later

				return;
			}

			if (possibleParentDestructors.contains(referencedFunction)) {
				// if find parent call before vftable ref then not valid deleting destructor
				if (!foundVftableRef) {
					return;
				}
				parentDestructor = referencedFunction;
				continue;
			}

		}

	}

	/**
	 * Method to remove functions from the class constructor/destructor lists (and the overall list) 
	 * that are not self-contained constructor/destructor functions. Add them to the list of 
	 * functions that contain inlined constructors or destructors.
	 * NOTE: this must be called after the global const/dest list is created but before 
	 * functions get added to the other class lists
	 * @param recoveredClasses list of classes to process
	 * @throws CancelledException if cancelled
	 */
	public void separateInlinedConstructorDestructors(List<RecoveredClass> recoveredClasses)
			throws CancelledException {

		Iterator<RecoveredClass> recoveredClassIterator = recoveredClasses.iterator();

		while (recoveredClassIterator.hasNext()) {
			monitor.checkCanceled();
			RecoveredClass recoveredClass = recoveredClassIterator.next();
			List<Function> indeterminateFunctions = recoveredClass.getIndeterminateList();
			Iterator<Function> indeterminateIterator = indeterminateFunctions.iterator();
			while (indeterminateIterator.hasNext()) {
				monitor.checkCanceled();
				Function indeterminateFunction = indeterminateIterator.next();

				List<Address> vftableReferenceList = getVftableReferences(indeterminateFunction);
				if (vftableReferenceList == null) {
					continue;
				}

				// if inline, put on separate list and remove from indeterminate list
				// process later
				if (vftableReferenceList.size() > 1) {
					if (!areVftablesInSameClass(vftableReferenceList)) {
						recoveredClass.addIndeterminateInline(indeterminateFunction);
						indeterminateIterator.remove();
					}

					continue;
				}
			}
		}
	}

	/**
	 * Method to add the given structcure component to the given structure at the given offset 
	 * @param structureDataType the structure to add to
	 * @param structureToAdd the structure to add
	 * @param startOffset the starting offset where to add 
	 * @param endOffset the ending offset of the added structure
	 * @return the updated structure
	 * @throws CancelledException if cancelled
	 */
	public Structure addIndividualComponentsToStructure(Structure structureDataType,
			Structure structureToAdd, int startOffset, int endOffset) throws CancelledException {

		DataTypeComponent[] definedComponents = structureToAdd.getDefinedComponents();
		for (int ii = 0; ii < definedComponents.length; ii++) {

			monitor.checkCanceled();

			DataTypeComponent dataTypeComponent = structureToAdd.getComponent(ii);

			int dataComponentOffset = dataTypeComponent.getOffset();
			if (endOffset != NONE && (dataComponentOffset + startOffset) >= endOffset) {
				return structureDataType;
			}

			String fieldname = dataTypeComponent.getFieldName();

			structureDataType = structUtils.addDataTypeToStructure(structureDataType,
				startOffset + dataComponentOffset, dataTypeComponent.getDataType(), fieldname,
				monitor);
		}
		return structureDataType;
	}

	/**
	 * Method to add the given structcure component to the given structure at the given offset 
	 * @param structureDataType the structure to add to
	 * @param structureToAdd the structure to add
	 * @param startOffset the starting offset where to add 
	 * @return the updated structure
	 * @throws CancelledException if cancelled
	 */
	public Structure addIndividualComponentsToStructure(Structure structureDataType,
			Structure structureToAdd, int startOffset) throws CancelledException {

		DataTypeComponent[] definedComponents = structureToAdd.getDefinedComponents();
		for (int ii = 0; ii < definedComponents.length; ii++) {

			monitor.checkCanceled();

			DataTypeComponent dataTypeComponent = structureToAdd.getComponent(ii);

			int dataComponentOffset = dataTypeComponent.getOffset();

			String fieldname = dataTypeComponent.getFieldName();

			structureDataType = structUtils.addDataTypeToStructure(structureDataType,
				startOffset + dataComponentOffset, dataTypeComponent.getDataType(), fieldname,
				monitor);
		}
		return structureDataType;
	}

	/**
	 * Method to add alignment to the given length based on the default program address size
	 * @param len the given length
	 * @return len updated with alignment size
	 */
	public int addAlignment(int len) {

		int mod = len % defaultPointerSize;
		int alignment = 0;
		if (mod != 0) {
			alignment = defaultPointerSize - mod;
			len += alignment;
		}
		return len;
	}

	/**
	 * Method to retrieve the offset of the virtual parent of the given class in the given structure
	 * @param recoveredClass the given class
	 * @param structure the given structure
	 * @return the offset of the virtual parent of the given class in the given structure
	 * @throws CancelledException if cancelled
	 */
	public int getOffsetOfVirtualParent(RecoveredClass recoveredClass, Structure structure)
			throws CancelledException {

		DataTypeComponent[] definedComponents = structure.getDefinedComponents();

		for (DataTypeComponent dataTypeComponent : definedComponents) {
			// if run into a virtual parent class structure, return its offset
			monitor.checkCanceled();
			if (isVirtualParentClassStructure(recoveredClass, dataTypeComponent.getDataType())) {
				return dataTypeComponent.getOffset();
			}
		}
		return NONE;

	}

	/**
	 * Method to retrieve the offset of the virtual parent of the given class in the given structure
	 * @param recoveredClass the given class
	 * @param structure the given structure
	 * @return the offset of the virtual parent of the given class in the given structure
	 * @throws CancelledException if cancelled
	 */
	public int getEndOfInternalDataOffset(RecoveredClass recoveredClass, Structure structure)
			throws CancelledException {

		List<Structure> virtualParentClassStructures =
			getVirtualParentClassStructures(recoveredClass);

		// if there are no virtual parents there will be no internal data		
		if (virtualParentClassStructures.size() == 0) {
			return NONE;
		}



		DataTypeComponent[] definedComponents = structure.getDefinedComponents();

		if (definedComponents.length == 0) {
			return NONE;
		}

		List<Integer> definedOffsets = new ArrayList<Integer>();

		for (DataTypeComponent dataTypeComponent : definedComponents) {

			monitor.checkCanceled();
			definedOffsets.add(dataTypeComponent.getOffset());
		}
		Collections.sort(definedOffsets);

		boolean firstDefined = true;
		int nextOffset = 0;

		// structures that contain virtual parents have data in the middle of the structure
		// between non-virtual and virtual parents
		// loop to find the first defined offset after the segment of undefineds
		for (Integer currentOffset : definedOffsets) {

			monitor.checkCanceled();

			DataTypeComponent dataTypeComponent = structure.getComponentAt(currentOffset);

			if (firstDefined) {
				firstDefined = false;
				nextOffset = currentOffset + dataTypeComponent.getLength();
				continue;
			}

			// if the current offset is differnet than the next offset then it is after the gap
			// of undefineds and we have found the offset we need to return	
			if (currentOffset != nextOffset) {
				return currentOffset;
			}

			// if the currentOffset equals what we calculated as the next offset then the 
			// current data is contiguous to the last data so no undefineds between them and 
			// can continue looking for the gap of undefines

			nextOffset = currentOffset + dataTypeComponent.getLength();

		}
		return NONE;

	}

	private boolean isDataAtOffsetEquivalentToStructure(Structure outerStructure,
			Structure innerStructure, int offset) {

		DataTypeComponent[] innerStructComponents = innerStructure.getDefinedComponents();
		for (DataTypeComponent innerComponent : innerStructComponents) {
			int innerOffset = innerComponent.getOffset();

			DataTypeComponent outerComponent = outerStructure.getComponentAt(offset + innerOffset);
			if (outerComponent == null) {
				return false;
			}

			if (innerComponent.getFieldName().equals("vftablePtr")) {

				// if one is vftablePtr and other isn't - return false
				if (!outerComponent.getFieldName().equals("vftablePtr")) {
					return false;
				}

				// if both are vftablePtrs they should both contain the innerStructure name (ie the class name) in 
				// the vftablePtr data type name (either <some_class_name>_vftable_for_<innerStruct name> or <innerStruct name>_vftable *
				if (outerComponent.getDataType().getDisplayName().contains(
					innerStructure.getName()) &&
					!innerComponent.getDataType().getDisplayName().contains(
						innerStructure.getName())) {
					return false;
				}
				continue;
			}

			if (!innerComponent.getDataType().equals(outerComponent.getDataType())) {
				return false;
			}
		}
		return true;
	}

	/**
	 * Method to determine if the given data type is the virtual parent class structure for the given class
	 * @param recoveredClass the given class
	 * @param dataType the given data type
	 * @return true if the given data type is the virtual parent class structure for the given class
	 * @throws CancelledException if cancelled
	 */
	private boolean isVirtualParentClassStructure(RecoveredClass recoveredClass, DataType dataType)
			throws CancelledException {

		// return false right away if it isn't even a structure
		if (!(dataType instanceof Structure)) {
			return false;
		}

		String parentClassName = dataType.getName();

		Map<RecoveredClass, Boolean> parentToBaseTypeMap = recoveredClass.getParentToBaseTypeMap();

		Set<RecoveredClass> parentClasses = parentToBaseTypeMap.keySet();
		Iterator<RecoveredClass> parentClassIterator = parentClasses.iterator();
		while (parentClassIterator.hasNext()) {

			monitor.checkCanceled();
			RecoveredClass parentClass = parentClassIterator.next();
			if (parentClass.getName().equals(parentClassName)) {
				Boolean isVirtualParent = parentToBaseTypeMap.get(parentClass);
				if (isVirtualParent) {
					return true;
				}
			}

		}
		return false;

	}

	/**
	 * Method to determine if the given data type is the virtual parent class structure for the given class
	 * @param recoveredClass the given class
	 * @return true if the given data type is the virtual parent class structure for the given class
	 * @throws CancelledException if cancelled
	 */
	private List<Structure> getVirtualParentClassStructures(RecoveredClass recoveredClass)
			throws CancelledException {

		Map<RecoveredClass, Boolean> parentToBaseTypeMap = recoveredClass.getParentToBaseTypeMap();
		List<Structure> virtualParentStructures = new ArrayList<Structure>();

		Set<RecoveredClass> parentClasses = parentToBaseTypeMap.keySet();

		// if no parents, return empty list
		if (parentClasses.isEmpty()) {
			return virtualParentStructures;
		}

		for (RecoveredClass parentClass : parentClasses) {

			monitor.checkCanceled();

			Boolean isVirtualParent = parentToBaseTypeMap.get(parentClass);
			if (isVirtualParent) {
				Structure parentStructure = getClassStructureFromDataTypeManager(parentClass);
				if (parentStructure != null) {
					virtualParentStructures.add(parentStructure);
				}
			}
		}

		return virtualParentStructures;

	}

	/**
	 * Method to determine if the given data type is the virtual parent class structure for the given class
	 * @param recoveredClass the given class
	 * @return true if the given data type is the virtual parent class structure for the given class
	 * @throws CancelledException if cancelled
	 */
	protected List<RecoveredClass> getVirtualParentClasses(RecoveredClass recoveredClass)
			throws CancelledException {

		Map<RecoveredClass, Boolean> parentToBaseTypeMap = recoveredClass.getParentToBaseTypeMap();
		List<RecoveredClass> virtualParents = new ArrayList<RecoveredClass>();

		Set<RecoveredClass> parentClasses = parentToBaseTypeMap.keySet();
		Iterator<RecoveredClass> parentClassIterator = parentClasses.iterator();
		while (parentClassIterator.hasNext()) {

			monitor.checkCanceled();
			RecoveredClass parentClass = parentClassIterator.next();

			Boolean isVirtualParent = parentToBaseTypeMap.get(parentClass);
			if (isVirtualParent) {
				virtualParents.add(parentClass);
			}
		}

		return virtualParents;

	}

	/**
	 * Method to determine if all of a class's vftables are accounted for in its classOffsetToVftableMap
	 * @param recoveredClass the given class
	 * @return true if all vftables have a mapping, false otherwise
	 */
	public boolean isClassOffsetToVftableMapComplete(RecoveredClass recoveredClass) {

		if (recoveredClass.getClassOffsetToVftableMap()
				.values()
				.containsAll(
					recoveredClass.getVftableAddresses())) {
			return true;
		}
		return false;
	}

	/**
	 * Method to find deleting destructors that call a destructor but have no reference to a vftable
	 * @param recoveredClasses the list of classes
	 * @throws CancelledException if cancelled
	 */
	public void findDeletingDestructorsWithCallToDestructorWithNoVftableReference(
			List<RecoveredClass> recoveredClasses) throws CancelledException {

		Iterator<RecoveredClass> recoveredClassIterator = recoveredClasses.iterator();

		while (recoveredClassIterator.hasNext()) {
			monitor.checkCanceled();
			RecoveredClass recoveredClass = recoveredClassIterator.next();

			List<Function> virtualFunctions = recoveredClass.getAllVirtualFunctions();

			if (virtualFunctions == null) {
				continue;
			}

			Iterator<Function> vfIterator = virtualFunctions.iterator();
			while (vfIterator.hasNext()) {
				monitor.checkCanceled();
				Function vFunction = vfIterator.next();

				Set<Function> calledFunctions = vFunction.getCalledFunctions(monitor);
				if (calledFunctions.size() != 2) {
					continue;
				}

				// get first called function and verify is not a c/d function in current class or 
				// any class get second called function and verify it is operator delete
				Function firstCalledFunction =
					extraUtils.getCalledFunctionByCallOrder(vFunction, 1);
				Function secondCalledFunction =
					extraUtils.getCalledFunctionByCallOrder(vFunction, 2);
				if (firstCalledFunction != null && secondCalledFunction != null &&
					!recoveredClass.getConstructorOrDestructorFunctions()
							.contains(
								firstCalledFunction) &&
					secondCalledFunction.equals(operator_delete) &&
					!getAllConstructorsAndDestructors().contains(vFunction)) {
					recoveredClass.addDeletingDestructor(vFunction);
					recoveredClass.setVBaseDestructor(firstCalledFunction);
				}
			}
		}
	}

	/**
	 * Method to find destructors that have no parameters or return type
	 * @param recoveredClasses list of classes to process
	 * @throws CancelledException if cancelled
	 */
	public void findDestructorsWithNoParamsOrReturn(List<RecoveredClass> recoveredClasses)
			throws CancelledException {

		Iterator<RecoveredClass> recoveredClassIterator = recoveredClasses.iterator();
		while (recoveredClassIterator.hasNext()) {

			monitor.checkCanceled();

			RecoveredClass recoveredClass = recoveredClassIterator.next();
			List<Function> indeterminateFunctions = recoveredClass.getIndeterminateList();
			Iterator<Function> indeterminateIterator = indeterminateFunctions.iterator();
			while (indeterminateIterator.hasNext()) {
				monitor.checkCanceled();
				Function indeterminateFunction = indeterminateIterator.next();

				DataType returnDataType =
					decompilerUtils.getDecompilerReturnType(indeterminateFunction);
				if (returnDataType == null) {
					continue;
				}

				String returnDataName = returnDataType.getDisplayName();
				//ParameterDefinition[] params = getParametersFromDecompiler(indeterminateFunction);
				ParameterDefinition[] params =
					decompilerUtils.getParametersFromDecompiler(indeterminateFunction);
				int numberParams = 0;

				if (params == null) {
					numberParams = indeterminateFunction.getParameterCount();
				}
				else {
					numberParams = params.length;
				}

				if (numberParams == 0 && returnDataName.equals("void")) {

					Address firstVftableReference =
						getFirstVftableReferenceInFunction(indeterminateFunction);
					if (firstVftableReference == null) {
						continue;
					}

					FillOutStructureCmd fillCmd =
						runFillOutStructureCmd(indeterminateFunction, firstVftableReference);

					if (fillCmd == null) {
						continue;
					}

					List<OffsetPcodeOpPair> stores = fillCmd.getStorePcodeOps();
					List<OffsetPcodeOpPair> loads = fillCmd.getLoadPcodeOps();
					stores = removePcodeOpsNotInFunction(indeterminateFunction, stores);
					loads = removePcodeOpsNotInFunction(indeterminateFunction, loads);

					if (loads == null || stores == null) {
						continue;
					}

					if (stores.size() == 1 && loads.size() == 0) {
						recoveredClass.addNonThisDestructor(indeterminateFunction);
						indeterminateIterator.remove();
					}
				}
			}
		}
	}

	/**
	 * Method to determine if the vftable reference(s) in a constructor are not in the first code 
	 * block for constructors that have more than one block
	 * @param recoveredClasses List of RecoveredClass objects
	 * @throws CancelledException when cancelled
	 * @throws InvalidInputException if issues setting return type
	 * @throws DuplicateNameException if try to create same symbol name already in namespace
	 */
	public void findMoreInlinedConstructors(List<RecoveredClass> recoveredClasses)
			throws CancelledException, InvalidInputException, DuplicateNameException {
		Iterator<RecoveredClass> recoveredClassIterator = recoveredClasses.iterator();

		while (recoveredClassIterator.hasNext()) {
			monitor.checkCanceled();
			RecoveredClass recoveredClass = recoveredClassIterator.next();
			List<Function> constructorList = recoveredClass.getConstructorList();
			Iterator<Function> constructorIterator = constructorList.iterator();
			while (constructorIterator.hasNext()) {
				monitor.checkCanceled();
				Function constructor = constructorIterator.next();

				// get the references to the vftable(s) that are referenced in this function

				List<Address> referencesToVftablesFromFunction = getVftableReferences(constructor);

				if (referencesToVftablesFromFunction == null) {
					continue;
				}

				Collections.sort(referencesToVftablesFromFunction);
				Address firstVftableReferenceAddress = referencesToVftablesFromFunction.get(0);

				Address firstEndOfBlock = getEndOfFirstBlockAddress(constructor);
				if (firstEndOfBlock != null) {

					// not as reliable for virtual or multi-virtual inheritance so skip
					if (recoveredClass.inheritsVirtualAncestor() ||
						recoveredClass.hasMultipleVirtualInheritance()) {
						continue;
					}

					// if the first vftable reference is not in the first code block and the 
					// constructor calls any non-inherited constructors before the vtable reference, 
					// the constructor function is really another function with the constructor 
					// function inlined in it

					if (firstVftableReferenceAddress.compareTo(firstEndOfBlock) > 0) {
						if (doesFunctionCallAnyNonParentConstructorsBeforeVtableReference(
							recoveredClass, constructor, firstVftableReferenceAddress)) {

							// remove from the allConstructors too
							addInlinedConstructorToClass(recoveredClass, constructor);
							constructorIterator.remove();
							removeFromAllConstructors(constructor);

						}
					}
				}
			}
		}

	}

	/**
	 * Method to retrieve the address of the end of the first code block in the given function
	 * @param function the given function
	 * @return the address of the end of the first code block in the given function
	 * @throws CancelledException if cancelled
	 */
	private Address getEndOfFirstBlockAddress(Function function) throws CancelledException {

		Address instructionAddress = null;
		Listing listing = program.getListing();
		AddressSetView functionAddressSet = function.getBody();
		InstructionIterator instructionsIterator =
			listing.getInstructions(functionAddressSet, true);
		while (instructionsIterator.hasNext()) {
			monitor.checkCanceled();
			Instruction instruction = instructionsIterator.next();
			if (!instruction.isFallthrough() && (!instruction.getFlowType().isCall())) {
				instructionAddress = instruction.getAddress();
				return instructionAddress;
			}

		}

		return instructionAddress;

	}

	/**
	 * Method to run the FillOutStructureCmd and return a FillOutStructureCmd object when
	 * a high variable used to run the cmd is found that stores the given firstVftableReference 
	 * address.  
	 * @param function the given function
	 * @param firstVftableReference the first vftableReference in the given function
	 * @return FillOutStructureCmd for the highVariable that stores the firstVftableReference address
	 * or null if one isn't found.
	 * @throws CancelledException if cancelled
	 */
	public FillOutStructureCmd runFillOutStructureCmd(Function function,
			Address firstVftableReference) throws CancelledException {

		Address vftableAddress = getVftableAddress(firstVftableReference);

		if (vftableAddress == null) {
			return null;
		}

		// get the decompiler highFunction 
		HighFunction highFunction = decompilerUtils.getHighFunction(function);

		if (highFunction == null) {
			return null;
		}

		List<HighVariable> highVariables = new ArrayList<HighVariable>();

		// if there are params add the first or the "this" param to the list to be checked first 
		// It is the most likely to store the vftablePtr
		if (highFunction.getFunctionPrototype().getNumParams() > 0) {

			HighVariable thisParam =
				highFunction.getFunctionPrototype().getParam(0).getHighVariable();
			if (thisParam != null) {
				highVariables.add(thisParam);
			}
		}

		// add the other high variables that store vftable pointer
		highVariables.addAll(
			getVariableThatStoresVftablePointer(highFunction, firstVftableReference));

		Iterator<HighVariable> highVariableIterator = highVariables.iterator();

		while (highVariableIterator.hasNext()) {

			HighVariable highVariable = highVariableIterator.next();
			monitor.checkCanceled();

			FillOutStructureCmd fillCmd = new FillOutStructureCmd(program, location, tool);
			fillCmd.processStructure(highVariable, function);
			List<OffsetPcodeOpPair> stores = fillCmd.getStorePcodeOps();
			stores = removePcodeOpsNotInFunction(function, stores);

			// this method checks the storedPcodeOps to see if one is the vftable address
			Address storedVftableAddress = getStoredVftableAddress(stores);
			if (storedVftableAddress == null) {
				continue;
			}

			if (storedVftableAddress.equals(vftableAddress)) {
				return fillCmd;
			}

		}
		return null;
	}

	/**
	 * Method to figure out the indetermined inlined functions from each class as either combination 
	 * constructor/inlined constructor or destrucor/inlined destructor. The method first uses any 
	 * known called constructors or destructors to help determine which type then calls a method to 
	 * determine, using vftable order, which class contains the constructor/destructor and which 
	 * contains the inlined constructor/destructor.
	 * @param recoveredClasses List of classes
	 * @throws CircularDependencyException if parent namespace is descendent of given namespace
	 * @throws DuplicateNameException if try to create same symbol name already in namespace
	 * @throws InvalidInputException if error setting return type
	 * @throws CancelledException when cancelled and others
	 */
	public void processInlinedConstructorsAndDestructors(List<RecoveredClass> recoveredClasses)
			throws CancelledException, InvalidInputException, DuplicateNameException,
			CircularDependencyException {

		Iterator<RecoveredClass> recoveredClassIterator = recoveredClasses.iterator();

		while (recoveredClassIterator.hasNext()) {
			monitor.checkCanceled();
			RecoveredClass recoveredClass = recoveredClassIterator.next();

			List<Function> inlineFunctionsList =
				new ArrayList<>(recoveredClass.getIndeterminateInlineList());

			Iterator<Function> inlineIterator = inlineFunctionsList.iterator();
			while (inlineIterator.hasNext()) {
				monitor.checkCanceled();

				Function inlineFunction = inlineIterator.next();

				// get the addresses in the function that refer to classes either by 
				// referencing a vftable in a class or by calling a function in a class
				// TODO: add the atexit refs and then check them - make a map of atexit call to class map if not already
				Map<Address, RecoveredClass> referenceToClassMap =
					getReferenceToClassMap(recoveredClass, inlineFunction);
				List<Address> referencesToFunctions =
					extraUtils.getReferencesToFunctions(referenceToClassMap);

				// if some of the references are to functions figure out if they are 
				// constructors destructors or add them to list of indetermined
				boolean isConstructor = false;
				boolean isDestructor = false;
				List<Address> referenceToIndeterminates = new ArrayList<Address>();

				if (!referencesToFunctions.isEmpty()) {
					Iterator<Address> functionReferenceIterator = referencesToFunctions.iterator();
					while (functionReferenceIterator.hasNext()) {

						monitor.checkCanceled();
						Address functionReference = functionReferenceIterator.next();
						Function function =
							extraUtils.getReferencedFunction(functionReference, true);
						if (function == null) {
							continue;
						}

						if (getAllConstructors().contains(function) ||
							getAllInlinedConstructors().contains(function)) {
							isConstructor = true;
							continue;
						}

						if (getAllDestructors().contains(function) ||
							getAllInlinedDestructors().contains(function)) {
							isDestructor = true;
							continue;
						}

						// TODO: refactor to make this function and refactor method that uses
						// it to use function instead of refiguring it out
						referenceToIndeterminates.add(functionReference);

					}

				}

				// if one or more is a constructor and none are destructors then the indeterminate
				// inline is is an inlined constructor
				if (isConstructor == true && isDestructor == false) {
					processInlineConstructor(recoveredClass, inlineFunction, referenceToClassMap);
				}
				// if one or more is a destructor and none are constructors then the indeterminate
				// inline is an inlined destructor
				else if (isConstructor == false && isDestructor == true) {
					processInlineDestructor(recoveredClass, inlineFunction, referenceToClassMap);
				}
				else {

					// otherwise, use pcode info to figure out if inlined constructor or destructor
					//If not already, make function a this call	
					makeFunctionThiscall(inlineFunction);

					List<OffsetPcodeOpPair> loads = getLoadPcodeOpPairs(inlineFunction);
					List<OffsetPcodeOpPair> stores = getStorePcodeOpPairs(inlineFunction);

					if (loads == null || stores == null) {
						Address firstVftableReferenceInFunction =
							getFirstVftableReferenceInFunction(inlineFunction);
						if (firstVftableReferenceInFunction == null) {
							continue;
						}
						FillOutStructureCmd fillOutStructureCmd =
							runFillOutStructureCmd(inlineFunction, firstVftableReferenceInFunction);

						if (fillOutStructureCmd == null) {
							continue;
						}

						loads = fillOutStructureCmd.getLoadPcodeOps();
						loads = removePcodeOpsNotInFunction(inlineFunction, loads);
						stores = fillOutStructureCmd.getStorePcodeOps();
						stores = removePcodeOpsNotInFunction(inlineFunction, stores);

						updateFunctionToStorePcodeOpsMap(inlineFunction, stores);
						updateFunctionToLoadPcodeOpsMap(inlineFunction, loads);

					}

					if (loads == null || stores == null) {
						continue;
					}

					// inlined constructor
					if (stores.size() > 1 && loads.size() == 0) {
						processInlineConstructor(recoveredClass, inlineFunction,
							referenceToClassMap);
						isConstructor = true;
					}

					// inlined destructor
					else if (stores.size() == 1 && loads.size() > 0) {
						processInlineDestructor(recoveredClass, inlineFunction,
							referenceToClassMap);
						isDestructor = true;
					}
				}

				if (!referenceToIndeterminates.isEmpty()) {
					// make the other referenced indeterminate c/d functions constructors
					if (isConstructor == true && isDestructor == false) {
						createListedConstructorFunctions(referenceToClassMap,
							referenceToIndeterminates);
						continue;
					}
					// make the other referenced indeterminate c/d functions destructors 
					if (isConstructor == false && isDestructor == true) {
						createListedDestructorFunctions(referenceToClassMap,
							referenceToIndeterminates);
						continue;
					}

				}

			}

		}
	}


	/**
	 * Method to retrieve the offset of the class data in the given structure
	 * @param recoveredClass the given class
	 * @param structure the given structure
	 * @return the offset of the class data in the given structure
	 * @throws CancelledException if cancelled
	 */
	public int getDataOffset(RecoveredClass recoveredClass, Structure structure)
			throws CancelledException {

		int endOfInternalDataOffset = getEndOfInternalDataOffset(recoveredClass, structure);

		int endOfData;
		if (endOfInternalDataOffset == NONE) {
			endOfData = structure.getLength();
		}
		else {
			// end of data is beginning of virt parent
			endOfData = endOfInternalDataOffset;
		}

		int dataLength =
			structUtils.getNumberOfUndefinedsBeforeOffset(structure, endOfData, monitor);
		if (dataLength < 0) {
			return NONE;
		}

		return endOfData - dataLength;

	}

	/**
	 * Method to process remaining indeterminate functions to determine if they are constructors or destructors
	 * @param recoveredClasses list of classes
	 * @throws CancelledException if cancelled
	 * @throws InvalidInputException if issues setting return type
	 * @throws DuplicateNameException if try to create same symbol name already in namespace
	 * @throws CircularDependencyException if parent namespace is descendent of given namespace
	 */
	public void processRemainingIndeterminateConstructorsAndDestructors(
			List<RecoveredClass> recoveredClasses) throws CancelledException, InvalidInputException,
			DuplicateNameException, CircularDependencyException {

		Iterator<RecoveredClass> classIterator = recoveredClasses.iterator();
		while (classIterator.hasNext()) {
			monitor.checkCanceled();
			RecoveredClass recoveredClass = classIterator.next();

			List<Function> indeterminateList = recoveredClass.getIndeterminateList();
			Iterator<Function> indeterminateIterator = indeterminateList.iterator();
			while (indeterminateIterator.hasNext()) {
				monitor.checkCanceled();
				Function indeterminateFunction = indeterminateIterator.next();

				// first try identifying useing known constructors and destructors
				boolean callsKnownConstructor = callsKnownConstructor(indeterminateFunction);
				boolean callsKnownDestrutor = callsKnownDestructor(indeterminateFunction);
				boolean callsAtexit =
					extraUtils.doesFunctionACallFunctionB(indeterminateFunction, atexit);

				if (callsKnownConstructor && !callsKnownDestrutor) {
					addConstructorToClass(recoveredClass, indeterminateFunction);
					indeterminateIterator.remove();
					continue;
				}
				if (!callsKnownConstructor && callsKnownDestrutor) {
					addDestructorToClass(recoveredClass, indeterminateFunction);
					indeterminateIterator.remove();
					continue;
				}

				if (!callsKnownConstructor && callsAtexit) {
					addDestructorToClass(recoveredClass, indeterminateFunction);
					indeterminateIterator.remove();
					continue;
				}

				// Next try identifying constructors using decompiler return type
				DataType decompilerReturnType =
					decompilerUtils.getDecompilerReturnType(indeterminateFunction);
				if (decompilerReturnType != null) {

					String returnDataName = decompilerReturnType.getDisplayName();
					if (returnDataName.contains("*") && !isFidFunction(indeterminateFunction)) {

						addConstructorToClass(recoveredClass, indeterminateFunction);
						indeterminateIterator.remove();
						continue;
					}
				}

				// Next try identifying using load/store information
				List<OffsetPcodeOpPair> loads = getLoadPcodeOpPairs(indeterminateFunction);

				List<OffsetPcodeOpPair> stores = getStorePcodeOpPairs(indeterminateFunction);

				if (loads == null || stores == null) {
					Address firstVftableReferenceInFunction =
						getFirstVftableReferenceInFunction(indeterminateFunction);
					if (firstVftableReferenceInFunction == null) {
						continue;
					}
					FillOutStructureCmd fillOutStructureCmd = runFillOutStructureCmd(
						indeterminateFunction, firstVftableReferenceInFunction);

					if (fillOutStructureCmd == null) {
						continue;
					}

					loads = fillOutStructureCmd.getLoadPcodeOps();
					loads = removePcodeOpsNotInFunction(indeterminateFunction, loads);
					stores = fillOutStructureCmd.getStorePcodeOps();
					stores = removePcodeOpsNotInFunction(indeterminateFunction, stores);

					updateFunctionToStorePcodeOpsMap(indeterminateFunction, stores);
					updateFunctionToLoadPcodeOpsMap(indeterminateFunction, loads);

				}

				if (loads == null || stores == null) {
					continue;
				}

				if (stores.size() > 1 && loads.size() == 0) {
					addConstructorToClass(recoveredClass, indeterminateFunction);
					indeterminateIterator.remove();
				}
				else if (stores.size() == 1 && loads.size() > 0) {
					addDestructorToClass(recoveredClass, indeterminateFunction);
					indeterminateIterator.remove();
				}

			}
		}

	}

	/**
	 * Method to determine if the given function is a "FID" function or one that has had function
	 * signature assigned by the FID (Function ID) Analyzer
	 * @param function the given function
	 * @return true if function is a FID function, false otherwise
	 */
	private boolean isFidFunction(Function function) {

		Address address = function.getEntryPoint();

		BookmarkManager bm = program.getBookmarkManager();

		Bookmark bookmark = bm.getBookmark(address, BookmarkType.ANALYSIS, "Function ID Analyzer");

		if (bookmark == null) {
			return false;
		}
		return true;
	}

	/**
	 * Method to identify missing functions using param to _atexit function
	 * because it always is passed a pointer to a function.
	 * @throws CancelledException if cancelled
	 * @throws InvalidInputException if return type is not a fixed length
	 */
	public void findFunctionsUsingAtexit() throws CancelledException, InvalidInputException {

		Function atexitFunction = null;
		List<Function> atexitFunctions = extraUtils.getGlobalFunctions("_atexit");
		if (atexitFunctions.size() != 1) {
			return;
		}

		atexitFunction = atexitFunctions.get(0);
		atexit = atexitFunction;

		ReferenceIterator referenceIterator =
			program.getReferenceManager().getReferencesTo(atexitFunction.getEntryPoint());
		while (referenceIterator.hasNext()) {
			monitor.checkCanceled();
			Reference ref = referenceIterator.next();
			Address fromAddress = ref.getFromAddress();

			Function function = extraUtils.getFunctionContaining(fromAddress);
			if (function == null) {
				AddressSet subroutineAddresses =
					extraUtils.getSubroutineAddresses(program, fromAddress);
				Address minAddress = subroutineAddresses.getMinAddress();

				function = extraUtils.createFunction(minAddress, null);
				if (function == null) {
					continue;
				}
			}

			// get the decompiler highFunction 
			HighFunction highFunction = decompilerUtils.getHighFunction(function);

			if (highFunction == null) {
				continue;
			}

			Iterator<PcodeOpAST> pcodeOps = highFunction.getPcodeOps(fromAddress);
			while (pcodeOps.hasNext()) {
				monitor.checkCanceled();
				PcodeOpAST pcodeOp = pcodeOps.next();
				int opcode = pcodeOp.getOpcode();
				if (opcode == PcodeOp.CALL) {
					Varnode input = pcodeOp.getInput(1);
					if (input == null) {
						continue;
					}
					Address callingAddress = input.getPCAddress();
					if (callingAddress.equals(Address.NO_ADDRESS)) {
						continue;
					}

					Address calledAddress =
						decompilerUtils.getCalledAddressFromCallingPcodeOp(input);

					if (calledAddress == null) {
						continue;
					}

					Function calledFunction = extraUtils.getFunctionAt(calledAddress);
					if (calledFunction == null) {
						calledFunction = extraUtils.createFunction(calledAddress, null);
						if (calledFunction == null) {
							continue;
						}

						if (!atexitCalledFunctions.contains(calledFunction)) {
							atexitCalledFunctions.add(calledFunction);
						}
						calledFunction.setReturnType(DataType.VOID, SourceType.ANALYSIS);
					}
					else {
						if (!atexitCalledFunctions.contains(calledFunction)) {
							atexitCalledFunctions.add(calledFunction);
						}
					}

				}

			}

		}

	}

	/**
	 * Find deleting destructors using first vfunction on vtable
	 * @param recoveredClasses List of RecoveredClass objects
	 * @throws CancelledException if cancelled
	 * @throws InvalidInputException if issues setting return type
	 * @throws DuplicateNameException if try to create same symbol name already in namespace
	 */
	private void findFirstDeletingDestructors(List<RecoveredClass> recoveredClasses)
			throws CancelledException, InvalidInputException, DuplicateNameException {

		Iterator<RecoveredClass> recoveredClassIterator = recoveredClasses.iterator();
		while (recoveredClassIterator.hasNext()) {
			monitor.checkCanceled();

			RecoveredClass recoveredClass = recoveredClassIterator.next();

			if (!recoveredClass.hasVftable()) {
				continue;
			}

			List<Address> vftableAddresses = recoveredClass.getVftableAddresses();
			Iterator<Address> vftableIterator = vftableAddresses.iterator();
			while (vftableIterator.hasNext()) {
				monitor.checkCanceled();
				Address vftableAddress = vftableIterator.next();

				// this gets the first function pointer in the vftable
				Function firstVirtualFunction = extraUtils.getPointedToFunction(vftableAddress);
				processDeletingDestructor(recoveredClass, firstVirtualFunction);
			}
		}
	}

	/**
	 * Find more deleting destructors by looking at other vfunctions to see if they call
	 * their own cd and also call operator_delete
	 * @param recoveredClasses List of RecoveredClass objects
	 * @throws CancelledException when script cancelled 
	 * @throws InvalidInputException if issues setting return type
	 * @throws DuplicateNameException if try to create same symbol name already in namespace
	 * @throws Exception if issues making label
	 */
	private void findMoreDeletingDestructors(List<RecoveredClass> recoveredClasses)
			throws CancelledException, InvalidInputException, DuplicateNameException, Exception {

		// first identify operator delete function
		Function operatorDeleteFunction =
			findOperatorDeleteUsingKnownDeletingDestructors(recoveredClasses);
		if (operatorDeleteFunction == null) {
			if (DEBUG) {
				Msg.debug(this,
					"Could not find operator delete function. Cannot process more deleting destructors.");
			}
			return;
		}

		// then use it to find more deleting destructors of type 3 (the ones that call their own
		// destructor)
		Iterator<RecoveredClass> recoveredClassIterator = recoveredClasses.iterator();
		while (recoveredClassIterator.hasNext()) {
			monitor.checkCanceled();

			RecoveredClass recoveredClass = recoveredClassIterator.next();
			if (!recoveredClass.hasVftable()) {
				continue;
			}

			List<Address> vftableAddresses = recoveredClass.getVftableAddresses();
			Iterator<Address> vftableAddressIterator = vftableAddresses.iterator();
			while (vftableAddressIterator.hasNext()) {
				monitor.checkCanceled();
				Address vftableAddress = vftableAddressIterator.next();

				Function firstVirtualFunction = extraUtils.getPointedToFunction(vftableAddress);
				List<Function> virtualFunctions =
					recoveredClass.getVirtualFunctions(vftableAddress);

				if (virtualFunctions == null) {
					continue;
				}

				Iterator<Function> virtualFunctionsIterator = virtualFunctions.iterator();
				while (virtualFunctionsIterator.hasNext()) {
					monitor.checkCanceled();
					Function virtualFunction = virtualFunctionsIterator.next();
					if (virtualFunction.equals(firstVirtualFunction)) {
						continue;
					}
					processClassDeletingDestructorByOperatorDelete(recoveredClass, virtualFunction,
						operatorDeleteFunction);
				}
			}
		}

	}

	/**
	 * Method to find deleting destructors that do one of the following:
	 * 	1. reference their own vftable (ie on own c/d list) which means function
	 *       is both a deleting destructor and has inlined the class destructor
	 *   2. reference their parent vftable (ie on parent c/d list) which means function
	 *       is a deleting destructor for class and inlined destructor for parent class
	 *   3. do not reference a vftable but call own destructor (call func on own c/d list) which
	 *       means it is just a deleting destructor for class but has no inlined destructor
	 * @param recoveredClass the given class
	 * @param firstVftableFunction the first vftableFunction a class vftable 
	 * @throws CancelledException if cancelled
	 * @throws DuplicateNameException if try to create same symbol name already in namespace 
	 * @throws InvalidInputException if issues setting return type
	 */
	private void processDeletingDestructor(RecoveredClass recoveredClass,
			Function firstVftableFunction)
			throws CancelledException, DuplicateNameException, InvalidInputException {

		// if the first function on the vftable IS ALSO on the class constructor/destructor list
		// then it is a deleting destructor with and inline destructor and we need to 
		// determine if the inline is the class or parent/grandparent class destructor
		if (getAllConstructorsAndDestructors().contains(firstVftableFunction)) {

			recoveredClass.addDeletingDestructor(firstVftableFunction);
			recoveredClass.removeFromConstructorDestructorList(firstVftableFunction);
			recoveredClass.removeIndeterminateConstructorOrDestructor(firstVftableFunction);

			List<Address> vftableReferences = getVftableReferences(firstVftableFunction);
			if (vftableReferences == null) {
				return;
			}
			Iterator<Address> vftableReferencesIterator = vftableReferences.iterator();
			while (vftableReferencesIterator.hasNext()) {
				monitor.checkCanceled();
				Address vftableReference = vftableReferencesIterator.next();
				Address vftableAddress = getVftableAddress(vftableReference);
				if (vftableAddress == null) {
					continue;
				}
				// Type 1
				if (recoveredClass.getVftableAddresses().contains(vftableAddress)) {
					recoveredClass.addInlinedDestructor(firstVftableFunction);
				}
				// Type 2
				else {
					//RecoveredClass parentClass = vftableToClassMap.get(vftableAddress);
					RecoveredClass parentClass = getVftableClass(vftableAddress);
					parentClass.addInlinedDestructor(firstVftableFunction);
					parentClass.removeFromConstructorDestructorList(firstVftableFunction);
					parentClass.removeIndeterminateConstructorOrDestructor(firstVftableFunction);
				}
			}

		}
		// else, if first function pointed to by the vftable CALLS a function on the constructor/destructor list
		// then it is a deleting destructor and we have identified a destructor function for the class
		else {
			processClassDeletingDestructor(recoveredClass, firstVftableFunction);
		}

	}

	/**
	 * Method to find deleting destructors that are the first function in the class vftable
	 * and call the class destructor
	 * @param recoveredClass the current class
	 * @param firstVirtualFunction the first function referenced by the class virtual function table
	 * @throws CancelledException when cancelled
	 * @throws InvalidInputException if issue setting return type
	 * @throws DuplicateNameException if try to create same symbol name already in namespace
	 */
	private void processClassDeletingDestructor(RecoveredClass recoveredClass,
			Function firstVirtualFunction)
			throws CancelledException, InvalidInputException, DuplicateNameException {

		List<Function> classConstructorOrDestructorFunctions =
			recoveredClass.getConstructorOrDestructorFunctions();

		Iterator<Function> functionIterator = classConstructorOrDestructorFunctions.iterator();
		while (functionIterator.hasNext()) {
			monitor.checkCanceled();

			Function function = functionIterator.next();

			if (extraUtils.doesFunctionACallFunctionB(firstVirtualFunction, function)) {
				recoveredClass.addDeletingDestructor(firstVirtualFunction);
				addDestructorToClass(recoveredClass, function);
				recoveredClass.removeIndeterminateConstructorOrDestructor(function);

				if (!deletingDestructorsThatCallDestructor.contains(firstVirtualFunction)) {
					deletingDestructorsThatCallDestructor.add(firstVirtualFunction);
				}
			}
		}
	}

	/**
	 * Use the known parent class(es)to determine which possible constructor destructor
	 * functions are constructors and which are destructors
	 * @param recoveredClasses List of RecoveredClass objects
	 * @throws CancelledException if cancelled
	 * @throws InvalidInputException if issues setting return type
	 * @throws DuplicateNameException if try to create same symbol name already in namespace
	 * @throws CircularDependencyException if parent namespace is descendent of given namespace
	 */
	public void processRegularConstructorsAndDestructorsUsingCallOrder(
			List<RecoveredClass> recoveredClasses) throws CancelledException, InvalidInputException,
			DuplicateNameException, CircularDependencyException {

		Iterator<RecoveredClass> recoveredClassIterator = recoveredClasses.iterator();

		while (recoveredClassIterator.hasNext()) {
			monitor.checkCanceled();
			RecoveredClass recoveredClass = recoveredClassIterator.next();

			List<RecoveredClass> parentsToProcess = recoveredClass.getParentList();

			if (parentsToProcess.isEmpty()) {
				continue;
			}

			Iterator<RecoveredClass> parentsToProcessIterator = parentsToProcess.iterator();

			while (parentsToProcessIterator.hasNext()) {

				monitor.checkCanceled();

				RecoveredClass parentToProcess = parentsToProcessIterator.next();
				processConstructorsAndDestructorsUsingParent(recoveredClass, parentToProcess);
			}
		}

	}

	/**
	 * Use known ancestor class constructors and destructors to help classify indeterminate ones
	 * by who they call, ie constructors call parent (or grandparent) constructors and destructors 
	 * call parent (or grandparent) destructors so use this to help figure out if the given class's 
	 * indeterminate functions are constructors or destructors. 
	 * @param recoveredClasses List of class objects
	 * @throws CancelledException if cancelled
	 * @throws CircularDependencyException if parent namespace is descendent of given namespace
	 * @throws DuplicateNameException if try to create same symbol name already in namespace
	 * @throws InvalidInputException if error setting return type
	 */
	public void findConstructorsAndDestructorsUsingAncestorClassFunctions(
			List<RecoveredClass> recoveredClasses) throws CancelledException, InvalidInputException,
			DuplicateNameException, CircularDependencyException {

		Iterator<RecoveredClass> recoveredClassIterator = recoveredClasses.iterator();

		while (recoveredClassIterator.hasNext()) {
			monitor.checkCanceled();
			RecoveredClass recoveredClass = recoveredClassIterator.next();

			List<Function> indeterminateList = recoveredClass.getIndeterminateList();
			if (indeterminateList.isEmpty()) {
				continue;
			}

			List<Function> allAncestorConstructors = getAllAncestorConstructors(recoveredClass);
			List<Function> allAncestorDestructors = getAncestorDestructors(recoveredClass);

			Iterator<Function> indeterminateIterator = indeterminateList.iterator();
			while (indeterminateIterator.hasNext()) {

				monitor.checkCanceled();

				Function indeterminateFunction = indeterminateIterator.next();

				List<Function> possibleAncestorConstructors =
					getPossibleParentConstructors(indeterminateFunction);
				Function ancestorConstructor =
					getFunctionOnBothLists(possibleAncestorConstructors, allAncestorConstructors);

				List<Function> possibleAncestorDestructors =
					getPossibleParentDestructors(indeterminateFunction);
				Function ancestorDestructor =
					getFunctionOnBothLists(possibleAncestorDestructors, allAncestorDestructors);

				// skip if both null - no results
				if (ancestorConstructor == null && ancestorDestructor == null) {
					continue;
				}

				// skip if neither null - conflicting results
				if (ancestorConstructor != null && ancestorDestructor != null) {
					continue;
				}

				if (ancestorConstructor != null) {
					addConstructorToClass(recoveredClass, indeterminateFunction);
					indeterminateIterator.remove();
				}

				if (ancestorDestructor != null) {
					addDestructorToClass(recoveredClass, indeterminateFunction);
					indeterminateIterator.remove();
				}
			}
		}

	}

	/**
	 * Method to classify indeterminate inline functions as either constructors or destructors
	 * using called ancestor information (may call parent or higher ancestor) or might be the same 
	 * as a descendant constructor/destructor (ie a parent or ancestor is inlined into an 
	 * indeterminate function so the same function is on both the parent inline list and the 
	 * descendant regular list. 
	 * @param recoveredClasses list of classes
	 * @throws CancelledException if cancelled
	 * @throws CircularDependencyException if parent namespace is descendent of given namespace
	 * @throws DuplicateNameException if try to create same symbol name already in namespace
	 * @throws InvalidInputException if error setting return type
	 */
	public void findInlineConstructorsAndDestructorsUsingRelatedClassFunctions(
			List<RecoveredClass> recoveredClasses) throws CancelledException, InvalidInputException,
			DuplicateNameException, CircularDependencyException {

		Iterator<RecoveredClass> recoveredClassIterator = recoveredClasses.iterator();

		while (recoveredClassIterator.hasNext()) {
			monitor.checkCanceled();
			RecoveredClass recoveredClass = recoveredClassIterator.next();

			List<Function> indeterminateList =
				new ArrayList<Function>(recoveredClass.getIndeterminateInlineList());

			if (indeterminateList.isEmpty()) {
				continue;
			}

			List<Function> allRelatedConstructors = getAllAncestorConstructors(recoveredClass);
			List<Function> allRelatedDestructors = getAncestorDestructors(recoveredClass);

			Iterator<Function> indeterminateIterator = indeterminateList.iterator();
			while (indeterminateIterator.hasNext()) {
				monitor.checkCanceled();
				Function indeterminateFunction = indeterminateIterator.next();

				// get the addresses in the function that refer to classes either by 
				// referencing a vftable in a class or by calling a function in a class
				Map<Address, RecoveredClass> referenceToClassMap =
					getReferenceToClassMap(recoveredClass, indeterminateFunction);

				List<Function> allDescendantConstructors =
					getAllDescendantConstructors(recoveredClass);
				if (allDescendantConstructors.contains(indeterminateFunction)) {
					processInlineConstructor(recoveredClass, indeterminateFunction,
						referenceToClassMap);
					continue;
				}

				List<Function> allDescendantDestructors =
					getAllDescendantDestructors(recoveredClass);
				if (allDescendantDestructors.contains(indeterminateFunction)) {
					processInlineDestructor(recoveredClass, indeterminateFunction,
						referenceToClassMap);
					continue;
				}

				List<Function> possibleAncestorConstructors =
					getPossibleParentConstructors(indeterminateFunction);

				Function ancestorConstructor =
					getFunctionOnBothLists(possibleAncestorConstructors, allRelatedConstructors);

				List<Function> possibleAncestorDestructors =
					getPossibleParentDestructors(indeterminateFunction);
				Function ancestorDestructor =
					getFunctionOnBothLists(possibleAncestorDestructors, allRelatedDestructors);

				// skip if both null - no results
				if (ancestorConstructor == null && ancestorDestructor == null) {
					continue;
				}

				// skip if both null - conflicting results
				if (ancestorConstructor != null && ancestorDestructor != null) {
					continue;
				}

				if (ancestorConstructor != null) {
					processInlineConstructor(recoveredClass, indeterminateFunction,
						referenceToClassMap);
					continue;
				}

				if (ancestorDestructor != null) {
					processInlineDestructor(recoveredClass, indeterminateFunction,
						referenceToClassMap);
					continue;
				}

			}
		}

	}

	/**
	 * Method to find destructors using functions called by atexit. If they are on the list of 
	 * indeterminate constructors or destructors and are called by atexit, then they are a 
	 * destructor.
	 * @param recoveredClasses list of classes
	 * @throws CancelledException if cancelled
	 * @throws InvalidInputException if error setting return type
	 * @throws DuplicateNameException if try to create same symbol name already in namespace
	 */
	public void findDestructorsUsingAtexitCalledFunctions(List<RecoveredClass> recoveredClasses)
			throws CancelledException, InvalidInputException, DuplicateNameException {

		Iterator<RecoveredClass> recoveredClassIterator = recoveredClasses.iterator();

		while (recoveredClassIterator.hasNext()) {
			monitor.checkCanceled();
			RecoveredClass recoveredClass = recoveredClassIterator.next();

			List<Function> indeterminateList = recoveredClass.getIndeterminateList();

			Iterator<Function> indeterminateIterator = indeterminateList.iterator();
			while (indeterminateIterator.hasNext()) {
				monitor.checkCanceled();
				Function indeterminateFunction = indeterminateIterator.next();
				if (atexitCalledFunctions.contains(indeterminateFunction)) {
					recoveredClass.addNonThisDestructor(indeterminateFunction);
					indeterminateIterator.remove();
				}
			}

			List<Function> indeterminateInlineList = recoveredClass.getIndeterminateInlineList();

			Iterator<Function> indeterminateInlineIterator = indeterminateInlineList.iterator();
			while (indeterminateInlineIterator.hasNext()) {
				monitor.checkCanceled();
				Function indeterminateFunction = indeterminateInlineIterator.next();
				if (atexitCalledFunctions.contains(indeterminateFunction)) {
					addInlinedDestructorToClass(recoveredClass, indeterminateFunction);
					indeterminateInlineIterator.remove();
				}
			}
		}
	}

	/**
	 * Method that calls various methods to find deleting destructor functions which help
	 * identify class destructors
	 * @param recoveredClasses List of all class objects
	 * @throws CancelledException if cancelled
	 * @throws InvalidInputException if issues setting return value
	 * @throws DuplicateNameException if try to create same symbol name already in namespace
	 * @throws Exception if issues making label
	 */
	public void findDeletingDestructors(List<RecoveredClass> recoveredClasses)
			throws CancelledException, InvalidInputException, DuplicateNameException, Exception {

		findFirstDeletingDestructors(recoveredClasses);
		findMoreDeletingDestructors(recoveredClasses);
		findDeletingDestructorsWithCallToDestructorWithNoVftableReference(recoveredClasses);

	}

	/**
	 * Figure out which of the destructors that do not reference vftable are vbase destructors and
	 * which are destructors. 
	 * @param recoveredClasses List of RecoveredClass objects
	 * @throws CancelledException if cancelled
	 * @throws InvalidInputException if error setting return type
	 * @throws DuplicateNameException if try to create same symbol name already in namespace
	 */
	public void findRealVBaseFunctions(List<RecoveredClass> recoveredClasses)
			throws CancelledException, InvalidInputException, DuplicateNameException {

		Iterator<RecoveredClass> recoveredClassIterator = recoveredClasses.iterator();

		while (recoveredClassIterator.hasNext()) {
			monitor.checkCanceled();
			RecoveredClass recoveredClass = recoveredClassIterator.next();
			Function vBaseDestructor = recoveredClass.getVBaseDestructor();
			if (vBaseDestructor == null) {
				continue;
			}
			if (!hasVbaseDestructor(recoveredClass)) {
				addDestructorToClass(recoveredClass, vBaseDestructor);
				recoveredClass.setVBaseDestructor(null);
			}

		}
	}

	/**
	 * Method to create <class_name>_data structure for given class
	 * @param recoveredClass the class
	 * @param classStructure the given class structure
	 * @param dataLen the length of data
	 * @param dataOffset the offset of data
	 * @return the <class_name>_data structure containing the given classes data members
	 * @throws CancelledException if cancelled
	 */
	public Structure createClassMemberDataStructure(RecoveredClass recoveredClass,
			Structure classStructure, int dataLen, int dataOffset) throws CancelledException {

		Structure classDataStructure = new StructureDataType(recoveredClass.getClassPath(),
			recoveredClass.getName() + CLASS_DATA_STRUCT_NAME, dataLen, dataTypeManager);

		Structure computedClassDataStructure;

		if (recoveredClass.hasExistingClassStructure()) {
			computedClassDataStructure = recoveredClass.getExistingClassStructure();
		}
		else {
			computedClassDataStructure = recoveredClass.getComputedClassStructure();
		}

		if (computedClassDataStructure == null || computedClassDataStructure.getLength() == 0) {
			classDataStructure = (Structure) dataTypeManager.addDataType(classDataStructure,
				DataTypeConflictHandler.DEFAULT_HANDLER);
			return classDataStructure;
		}

		DataTypeComponent[] definedComponents = computedClassDataStructure.getDefinedComponents();

		for (DataTypeComponent definedComponent : definedComponents) {

			monitor.checkCanceled();

			int offset = definedComponent.getOffset() - dataOffset;

			// skip any components that have offset less than the skip length
			// for classes without parents the skip is in general just the vftable ptr length
			// for classes with parents the skip is the entire parent(s) length
			if (offset < 0) {
				continue;
			}

			if (offset >= dataLen) {
				continue;
			}

			DataType dataType = definedComponent.getDataType();
			if (dataType.getName().equals("undefined") && dataType.getLength() == 1) {
				dataType = new Undefined1DataType();
			}

			String fieldName = new String();
			String comment = null;

			// if the computed class struct has field name (ie from pdb) use it otherwise create one 
			if (definedComponent.getFieldName() == null) {
				fieldName = "offset_" + extraUtils.toHexString(offset, false, true);
			}
			else {
				fieldName = definedComponent.getFieldName();
				comment = definedComponent.getComment();
			}

			classDataStructure.replaceAtOffset(offset, dataType, dataType.getLength(), fieldName,
				comment);
		}

		// only set alignment if all the offsets have been accounted for
		if (classDataStructure.getNumComponents() == classDataStructure.getNumDefinedComponents()) {
			classDataStructure.setPackingEnabled(true);
		}
		classDataStructure = (Structure) dataTypeManager.addDataType(classDataStructure,
			DataTypeConflictHandler.DEFAULT_HANDLER);

		return classDataStructure;
	}

	/**
	 * Method to use the computed or existing class structure contents for the main class structure.
	 * This is called when there is not enough information to create a full structure.
	 * @param computedClassStructure the structure computed using pcode store information or using pdb information
	 * @param classStructureDataType the structure that is getting created in the data type manager
	 * @return the default class structure for this class
	 * @throws CancelledException if cancelled
	 */
	public Structure createDefaultStructure(Structure computedClassStructure,
			Structure classStructureDataType) throws CancelledException {

		DataTypeComponent[] definedComponents = computedClassStructure.getDefinedComponents();
		for (DataTypeComponent component : definedComponents) {
			monitor.checkCanceled();

			classStructureDataType = structUtils.addDataTypeToStructure(
				classStructureDataType, component.getOffset(), component.getDataType(),
				component.getFieldName(), monitor);
		}
		classStructureDataType = (Structure) dataTypeManager.addDataType(classStructureDataType,
			DataTypeConflictHandler.DEFAULT_HANDLER);

		return classStructureDataType;
	}

	/**
	 * Method to find the purecall function. 
	 * @param recoveredClasses List of RecoveredClass objects
	 * @throws CancelledException when cancelled
	 * @throws Exception when issue making label
	 */
	public void identifyPureVirtualFunction(List<RecoveredClass> recoveredClasses)
			throws CancelledException, Exception {

		Function possiblePureCall = null;

		Iterator<RecoveredClass> recoveredClassIterator = recoveredClasses.iterator();

		while (recoveredClassIterator.hasNext()) {
			monitor.checkCanceled();

			RecoveredClass recoveredClass = recoveredClassIterator.next();
			if (recoveredClass.hasChildClass()) {
				Function sameFunction = null;
				List<Function> deletingDestructors = recoveredClass.getDeletingDestructors();
				List<Function> virtualFunctions = recoveredClass.getAllVirtualFunctions();
				if (virtualFunctions.size() < 3) {
					continue;
				}
				Iterator<Function> vfunctionIterator = virtualFunctions.iterator();
				while (vfunctionIterator.hasNext()) {
					monitor.checkCanceled();
					Function vfunction = vfunctionIterator.next();
					// skip the deleting destructors
					if (deletingDestructors.contains(vfunction)) {
						continue;
					}
					if (sameFunction == null) {
						sameFunction = vfunction;
					}
					else if (!sameFunction.equals(vfunction)) {
						sameFunction = null;
						break;
					}

				}

				if (sameFunction == null) {
					continue;
				}

				// if we didn't already assign it, do it here
				if (possiblePureCall == null) {
					possiblePureCall = sameFunction;
				}
				// if they ever don't match return 
				else if (!possiblePureCall.equals(sameFunction)) {
					if (DEBUG) {
						Msg.debug(this, "Could not identify pure call. ");
					}
					return;
				}
			}
		}

		// If we get this far then we are sure the purecall function
		// is correct so assign the global variable to it
		if (possiblePureCall != null) {
			purecall = possiblePureCall;
			if (possiblePureCall.getSymbol().getSource() == SourceType.DEFAULT) {
				Msg.debug(this, "Found unlabeled purecall function: " +
					possiblePureCall.getEntryPoint().toString() + ". Creating label there.");
				api.createLabel(possiblePureCall.getEntryPoint(), "purecall", true);
			}
		}
	}

	/**
	 * Method to remove duplicate functions from the given list
	 * @param list the given list of functions
	 * @return the deduped list of functions
	 * @throws CancelledException if cancelled
	 */
	public List<Function> removeDuplicateFunctions(List<Function> list) throws CancelledException {

		List<Function> listOfUniqueFunctions = new ArrayList<Function>();

		Iterator<Function> listIterator = list.iterator();
		while (listIterator.hasNext()) {
			monitor.checkCanceled();
			Function function = listIterator.next();
			if (!listOfUniqueFunctions.contains(function)) {
				listOfUniqueFunctions.add(function);
			}
		}
		return listOfUniqueFunctions;
	}

	/**
	 * Method to remove duplicate addresses from the given list
	 * @param list the given list of functions
	 * @return the deduped list of functions
	 * @throws CancelledException if cancelled
	 */
	public List<Address> removeDuplicateAddresses(List<Address> list) throws CancelledException {

		List<Address> listOfUniqueAddresses = new ArrayList<Address>();

		Iterator<Address> listIterator = list.iterator();
		while (listIterator.hasNext()) {
			monitor.checkCanceled();
			Address address = listIterator.next();
			if (!listOfUniqueAddresses.contains(address)) {
				listOfUniqueAddresses.add(address);
			}
		}
		return listOfUniqueAddresses;
	}

	public List<Object> applyNewFunctionSignatures(Namespace classNamespace,
			List<Symbol> classVftableSymbols) throws CancelledException, DuplicateNameException,
			DataTypeDependencyException, InvalidInputException {

		List<Object> changedItems = new ArrayList<Object>();

		Iterator<Symbol> vftableIterator = classVftableSymbols.iterator();
		while (vftableIterator.hasNext()) {
			monitor.checkCanceled();
			Symbol vftableSymbol = vftableIterator.next();
			Address vftableAddress = vftableSymbol.getAddress();
			Data data = api.getDataAt(vftableAddress);
			if (data == null) {
				continue;
			}
			DataType baseDataType = data.getBaseDataType();
			if (!(baseDataType instanceof Structure)) {
				continue;
			}

			Structure vfunctionStructure = (Structure) baseDataType;

			Category category = getDataTypeCategory(vfunctionStructure);

			if (category == null) {
				continue;
			}

			String classNameWithNamespace = classNamespace.getName(true);
			CategoryPath classPath = extraUtils.createDataTypeCategoryPath(
				classDataTypesCategoryPath, classNameWithNamespace);

			// check that the given vftable data type is in the right ClassDataTypes/<class_folder>
			// path
			if (!category.getCategoryPath().equals(classPath)) {
				continue;
			}

			if (vfunctionStructure.getName().startsWith(classNamespace.getName() + "_vftable")) {
				List<Object> newChangedItems =
					updateVfunctionDataTypes(data, vfunctionStructure, vftableAddress);
				changedItems = updateList(changedItems, newChangedItems);
			}
		}
		return changedItems;
	}

	/**
	 * Method to find any function signatures in the given vfunction structure that have changed
	 * and update the corresponding function definition data types
	 * @throws DuplicateNameException if duplicate name
	 * @throws DataTypeDependencyException if data dependency exception
	 * @throws InvalidInputException if invalid input in setName of function
	 * @throws CancelledException if cancelled
	 */
	private List<Object> updateVfunctionDataTypes(Data structureAtAddress,
			Structure vfunctionStructure,
			Address vftableAddress) throws DuplicateNameException, DataTypeDependencyException,
			InvalidInputException, CancelledException {

		List<Object> changedItems = new ArrayList<Object>();

		int numVfunctions = structureAtAddress.getNumComponents();

		for (int vfunctionIndex = 0; vfunctionIndex < numVfunctions; vfunctionIndex++) {
			Data dataComponent = structureAtAddress.getComponent(vfunctionIndex);

			Reference[] referencesFrom = dataComponent.getReferencesFrom();
			if (referencesFrom.length != 1) {
				continue;
			}
			Address functionAddress = referencesFrom[0].getToAddress();
			Function vfunction = api.getFunctionAt(functionAddress);
			if (vfunction == null) {
				continue;
			}
			if (vfunction.isThunk()) {
				Function thunkedFunction = vfunction.getThunkedFunction(true);
				vfunction = thunkedFunction;
			}

			FunctionSignature listingFunctionSignature = vfunction.getSignature(true);

			DataTypeComponent structureComponent = vfunctionStructure.getComponent(vfunctionIndex);

			FunctionDefinition componentFunctionDefinition =
				getComponentFunctionDefinition(structureComponent);
			if (componentFunctionDefinition == null) {
				return null;
			}

			// change to pass into method as fd
			FunctionDefinition newFunctionDefinition =
				(FunctionDefinition) listingFunctionSignature;

			if (!areEquivalentFunctionSignatures(componentFunctionDefinition,
				listingFunctionSignature)) {

				List<Object> changedStructs =
					applyNewFunctionDefinitionToComponents(structureComponent,
						newFunctionDefinition);
				if (changedStructs.isEmpty()) {
					continue;
				}

				changedItems = updateList(changedItems, changedStructs);

				// now update the listing function signatures for the items on the changed list
				List<Object> newChangedItems =
					updateFunctionSignaturesForChangedDefinitions(changedItems);
				changedItems = updateList(changedItems, newChangedItems);

			}
		}

		return changedItems;

	}

	private List<Object> updateFunctionSignaturesForChangedDefinitions(List<Object> changedItems)
			throws CancelledException {

		List<Object> newChangedItems = new ArrayList<>();

		if (changedItems.isEmpty()) {
			return newChangedItems;
		}

		for (Object changedItem : changedItems) {
			monitor.checkCanceled();
			if (changedItem instanceof DataTypeComponent) {
				DataTypeComponent changedStructureComponent = (DataTypeComponent) changedItem;

				DataType changedDataType = changedStructureComponent.getParent();
				if (!(changedDataType instanceof Structure)) {
					continue;
				}
				Structure changedStructure = (Structure) changedDataType;
				if (!changedStructure.getName().contains(VFTABLE_LABEL)) {
					continue;
				}

				Address vftableAddr;
				try {
					vftableAddr = getVftableAddress(changedStructure);
					if (vftableAddr == null) {
						continue;
					}

					Data vftableData = program.getListing().getDataAt(vftableAddr);
					if (vftableData == null) {
						continue;
					}

					changedItem = updateListingVfunctionSignature(vftableData,
						changedStructureComponent, vftableAddr);
					if (changedItem != null && !newChangedItems.contains(changedItem)) {
						newChangedItems.add(changedItem);
					}
				}

				catch (DuplicateNameException e) {
					continue;
				}
				catch (InvalidInputException e) {
					continue;
				}
				catch (DataTypeDependencyException e) {
					continue;
				}

			}

		}
		return newChangedItems;
	}

	private FunctionDefinition getComponentFunctionDefinition(
			DataTypeComponent structureComponent) {

		DataType componentDataType = structureComponent.getDataType();
		if (!(componentDataType instanceof Pointer)) {
			return null;
		}

		Pointer pointer = (Pointer) componentDataType;
		DataType pointedToDataType = pointer.getDataType();

		if (!(pointedToDataType instanceof FunctionDefinition)) {
			return null;
		}
		FunctionDefinition componentFunctionDefinition = (FunctionDefinition) pointedToDataType;
		return componentFunctionDefinition;
	}


	private Address getVftableAddress(Structure vftableStructure) throws CancelledException {

		SymbolIterator symbolIterator =
			symbolTable.getSymbolIterator("*" + VFTABLE_LABEL + "*", true);
		while (symbolIterator.hasNext()) {
			monitor.checkCanceled();
			Symbol symbol = symbolIterator.next();
			Address address = symbol.getAddress();
			Data dataAt = program.getListing().getDataAt(address);
			if (dataAt.getDataType().equals(vftableStructure)) {
				return address;
			}
		}
		return null;
	}

	/**
	 * Method to get the FunctionDefinition data type pointed to by the given structure component
	 * @param structureComponent the given structure component
	 * @return the FunctionDefinition data type pointed to by the given structure component or null
	 * @throws DataTypeDependencyException if any data type dependency issues
	 * @throws CancelledException if cancelled
	 * @throws DuplicateNameException if duplicate data name
	 */
	private List<Object> applyNewFunctionDefinitionToComponents(
			DataTypeComponent structureComponent, FunctionDefinition newFunctionDefinition)
			throws DataTypeDependencyException, DuplicateNameException, CancelledException {

		List<Object> changedItems = new ArrayList<Object>();

		DataTypeComponent topParentComponent = getTopParentComponent(structureComponent);
		if (topParentComponent == null) {
			return changedItems;
		}

		try {
			List<Object> newItems =
				updateComponentFieldName(topParentComponent, newFunctionDefinition);
			if (newItems != null) {
				changedItems = updateList(changedItems, newItems);
			}
		}
		catch (DuplicateNameException e) {
			// do nothing
		}

		List<Object> newChangedItems =
			applyNewFunctionDefinition(topParentComponent, newFunctionDefinition);
		changedItems = updateList(changedItems, newChangedItems);

		Structure topParentVftableStructure = (Structure) topParentComponent.getParent();

		List<Object> updatedChildComponents = updateChildComponents(topParentVftableStructure,
			topParentComponent.getOrdinal(), newFunctionDefinition);

		changedItems = updateList(changedItems, updatedChildComponents);

		return changedItems;

	}

	private List<Object> updateChildComponents(Structure parentVftableStructure,
			int componentOrdinal, FunctionDefinition newFunctionDefinition)
			throws CancelledException {

		List<Object> changedItems = new ArrayList<Object>();
		List<Structure> childClassStructures = getChildClassStructures(parentVftableStructure);
		// get child classes only in this purecall case (other child cases will be handled below)
		// since they are the ones that have real function signature pointers then recursively 
		// call this method for them
		if (childClassStructures.isEmpty()) {
			return changedItems;
		}
		Structure parentClassStructure = getClassStructure(parentVftableStructure);
		for (Structure childClassStructure : childClassStructures) {
			monitor.checkCanceled();

			// use the category path to get the vftables in child class
			List<Structure> childVftableStructures =
				getVftableStructuresInClass(childClassStructure.getCategoryPath());

			Structure childVftableStruct =
				getCorrectChildVftableStruct(parentClassStructure, childVftableStructures);
			if (childVftableStruct == null) {
				continue;
			}

			// should always be big enough since it is inherited child but check anyway

			if (childVftableStruct.getNumComponents() - 1 < componentOrdinal) {
				continue;
			}
			DataTypeComponent childComponent = childVftableStruct.getComponent(componentOrdinal);
			List<Object> newChangedItems =
				applyNewFunctionDefinition(childComponent, newFunctionDefinition);
			changedItems = updateList(changedItems, newChangedItems);

//			try {
//				List<Object> newItems =
//					updateComponentFieldName(childComponent, newFunctionDefinition);
//				if (newItems != null) {
//					changedItems = updateList(changedItems, newItems);
//				}
//			}
//			catch (DuplicateNameException e) {
//				// do nothing
//			}

			// recursively call same method for children of child
			List<Object> newChildChangedItems =
				updateChildComponents(childVftableStruct, componentOrdinal, newFunctionDefinition);
			changedItems = updateList(changedItems, newChildChangedItems);
		}
		return changedItems;
	}

	private List<Object> applyNewFunctionDefinition(DataTypeComponent structureComponent,
			FunctionDefinition newFunctionDefinition) {

		List<Object> changedItems = new ArrayList<Object>();

		DataType componentDataType = structureComponent.getDataType();
		if (!(componentDataType instanceof Pointer)) {
			return changedItems;
		}

		Pointer pointer = (Pointer) componentDataType;
		DataType pointedToDataType = pointer.getDataType();

		if (!(pointedToDataType instanceof FunctionDefinition)) {
			return changedItems;
		}
		FunctionDefinition componentFunctionDefinition = (FunctionDefinition) pointedToDataType;

		if (!componentFunctionDefinition.isEquivalent(newFunctionDefinition)) {
			// if it is a purecall then don't update the function definition as it will always point
			// to the purecall function and we don't want to rename that function to the new name
			// since anyone calling purecall will call it
			if (!componentFunctionDefinition.getName().contains("purecall")) {
				// otherwise update data type with new new signature
				boolean changed =
					updateFunctionDefinition(componentFunctionDefinition, newFunctionDefinition);
				if (changed) {
					changedItems.add(componentFunctionDefinition);
				}
			}
		}

		// even if function defs are equal, the field name needs to be checked and updated
		String newFieldName = newFunctionDefinition.getName();
		if (!structureComponent.getFieldName().equals(newFieldName)) {
			try {
				structureComponent.setFieldName(newFieldName);
				Structure parentVftableStructure = (Structure) structureComponent.getParent();
				changedItems.add(parentVftableStructure);
				changedItems.add(structureComponent);
			}
			catch (DuplicateNameException e) {
				// don't add changed item
			}
		}

		if (componentFunctionDefinition.isEquivalent(newFunctionDefinition)) {
			return changedItems;
		}

		return changedItems;
	}

	private boolean updateFunctionDefinition(FunctionDefinition functionDefinition,
			FunctionDefinition newFunctionDefinition) {

		boolean changed = false;

		if (!functionDefinition.getName().equals(newFunctionDefinition.getName())) {
			try {
				functionDefinition.setName(newFunctionDefinition.getName());
				changed = true;
			}
			catch (InvalidNameException | DuplicateNameException e) {
				// don't update if an exception
			}

		}

		ParameterDefinition[] currentArgs = functionDefinition.getArguments();
		ParameterDefinition[] changedArgs = newFunctionDefinition.getArguments();

		// only update if there are differences and the func sigs have same length
		// if they don't have same length then something was possibly overridden in a child and
		// it needs to stay the same as it was except the name 

		if (!currentArgs.equals(changedArgs) && (currentArgs.length == changedArgs.length)) {
			ParameterDefinition[] newArgs = new ParameterDefinition[currentArgs.length];
			for (int i = 0; i < currentArgs.length; i++) {
				if (currentArgs[i].getName().equals("this") ||
					currentArgs[i].equals(changedArgs[i])) {
					newArgs[i] = currentArgs[i];
				}
				else {
					newArgs[i] = changedArgs[i];
					changed = true;
				}
			}
			if (changed) {
				functionDefinition.setArguments(newArgs);
			}

		}

		if (!functionDefinition.getReturnType().equals(newFunctionDefinition.getReturnType())) {
			functionDefinition.setReturnType(newFunctionDefinition.getReturnType());
			changed = true;
		}
		return changed;

	}

	/**
	 * Method to get the correct child vftable structure corresponding to the given parent structure
	 * @param parentStructure the given parent structure
	 * @param childVftableStructs the list of possible childVftable structures
	 * @return the child vftable structure corresponding to the given parent structure
	 * @throws CancelledException if cancelled
	 */
	private Structure getCorrectChildVftableStruct(Structure parentStructure,
			List<Structure> childVftableStructs) throws CancelledException {

		if (childVftableStructs.isEmpty()) {
			return null;
		}
		if (childVftableStructs.size() == 1) {
			return childVftableStructs.get(0);
		}
		// otherwise, use the name of the vftableStructure to verify parent
		for (Structure vftableStructure : childVftableStructs) {
			monitor.checkCanceled();
			String vftableSuffix = getForClassSuffix(vftableStructure.getName());
			String parentName = getParentClassNameFromForClassSuffix(vftableSuffix);

			if (parentStructure.getName().equals(parentName)) {
				return vftableStructure;
			}
		}
		return null;

	}

	private List<Structure> getChildClassStructures(Structure parentVftableStructure)
			throws CancelledException {

		Structure parentClassStructure = getClassStructure(parentVftableStructure);
		List<Structure> childClassStructures = new ArrayList<Structure>();

		Iterator<Structure> allStructures = dataTypeManager.getAllStructures();
		while (allStructures.hasNext()) {
			monitor.checkCanceled();

			Structure structure = allStructures.next();
			List<String> parentNames =
				getParentNamesFromClassStructureDescription(structure.getDescription());
			if (parentNames.isEmpty()) {
				continue;
			}
			if (parentNames.contains(parentClassStructure.getName())) {
				childClassStructures.add(structure);
			}

		}
		return childClassStructures;
	}

	/**
	 * Method to get the vftable structures in the given data type manager category path
	 * @param categoryPath the given data type manager category path
	 * @return the vftable structures in the given data type manager category path
	 * @throws CancelledException if cancelled
	 */
	private List<Structure> getVftableStructuresInClass(CategoryPath categoryPath)
			throws CancelledException {

		List<Structure> vftableStructures = new ArrayList<Structure>();
		Iterator<Structure> allStructures = dataTypeManager.getAllStructures();
		while (allStructures.hasNext()) {
			monitor.checkCanceled();
			Structure structure = allStructures.next();
			if (structure.getCategoryPath().equals(categoryPath) &&
				structure.getName().contains(VFTABLE_LABEL)) {
				vftableStructures.add(structure);
			}
		}
		return vftableStructures;
	}

	/**
	 * Method to get the class structure given a class's vftableStructure
	 * @param vftableStructure the given vftable structure
	 * @return the class structure associated with the given vftableStructure
	 */
	private Structure getClassStructure(Structure vftableStructure) {
		CategoryPath categoryPath = vftableStructure.getCategoryPath();
		int endingIndex = vftableStructure.getName().indexOf('_');
		String className = vftableStructure.getName().substring(0, endingIndex);
		Structure classStructure = (Structure) dataTypeManager.getDataType(categoryPath, className);
		return classStructure;

	}

	private DataTypeComponent getTopParentComponent(DataTypeComponent component)
			throws CancelledException {

		DataTypeComponent currentTopComponent = getParentComponent(component);
		if (currentTopComponent == null) {
			return component;
		}

		DataTypeComponent nextTopComponent = currentTopComponent;
		// if the first one is null return that null
		// otherwise, return the last one before a null is reached
		while (true) {
			monitor.checkCanceled();
			if (nextTopComponent == null) {
				return currentTopComponent;
			}
			nextTopComponent = getParentComponent(currentTopComponent);
		}

	}

	/**
	 * Method to get the parent component associated with the given component or null if there isn't one
	 * @param component the given vftable component
	 * @return the associated parent vftable component or null if doesn't exist or cannot be determined
	 * @throws CancelledException if cancelled
	 */
	private DataTypeComponent getParentComponent(DataTypeComponent component)
			throws CancelledException {

		DataType vftableDataType = component.getParent();
		if (!vftableDataType.getName().contains(VFTABLE_LABEL)) {
			return null;
		}

		if (!(vftableDataType instanceof Structure)) {
			return null;
		}

		Structure vftableStructure = (Structure) vftableDataType;

		Structure classStructure = getClassStructure(vftableStructure);

		if (classStructure == null) {
			return null;
		}

		String parentName = "";

		// If the vftable structure has a _for_<parent name> use that to get the parent name (actually
		// ancestor name because sometimes it is for a higher ancestor)
		String vftableSuffix = getForClassSuffix(vftableStructure.getName());
		if (!vftableSuffix.isEmpty()) {
			parentName = getParentClassNameFromForClassSuffix(vftableSuffix);
		}
		else {
			// parse the description to get class parent names
			List<String> parentNames =
				getParentNamesFromClassStructureDescription(classStructure.getDescription());

			if (parentNames.size() == 1) {
				parentName = parentNames.get(0);
			}
			// else we don't know the parent if it didn't get through either the _for<parent>
			// check or the single parent check
		}

		if (parentName.isEmpty()) {
			return null;
		}

		Structure parentStructure = getParentClassStructure(classStructure, parentName);

		CategoryPath parentCategoryPath = parentStructure.getCategoryPath();

		// return null if no vftable in this class
		List<Structure> parentVftableStructs = getVftableStructuresInClass(parentCategoryPath);
		if (parentVftableStructs.isEmpty()) {
			return null;
		}

		// use name of vftable struct to get correct parent struct
		for (Structure parentVftableStruct : parentVftableStructs) {

			if (parentVftableStruct.getName().endsWith(parentName)) {
				if (parentVftableStruct.getNumComponents() - 1 >= component.getOrdinal()) {
					return parentVftableStruct.getComponent(component.getOrdinal());
				}
			}
		}
		return null;

	}

	/**
	 * Method to get parent names out of class structure description field
	 * @param description the string containing the class structure description field contents
	 * @return a list of parent names contained in the class structure description
	 * @throws CancelledException if cancelled
	 */
	private List<String> getParentNamesFromClassStructureDescription(String description)
			throws CancelledException {

		List<String> parentNames = new ArrayList<String>();
		while (description.contains(":")) {
			monitor.checkCanceled();

			int indexOfColon = description.indexOf(":", 0);

			description = description.substring(indexOfColon + 1);

			int endOfBlock = description.indexOf(":", 0);
			if (endOfBlock == -1) {
				endOfBlock = description.length();
			}

			String parentName = description.substring(0, endOfBlock);

			description = description.substring(endOfBlock);

			parentName = parentName.replace("virtual", "");
			parentName = parentName.replace(" ", "");
			parentNames.add(parentName);
		}
		return parentNames;
	}

	// TODO: pulled from prototype api dev branch - either update api to use the utils or utils to use the api
	private Structure getParentClassStructure(Structure childClassStructure, String nameOfParent)
			throws CancelledException {

		// get the data type folder of the component and then see if there is 
		// a struct in it with parent name and return that parent struct if so
		DataTypeComponent[] components = childClassStructure.getComponents();
		for (DataTypeComponent component : components) {
			monitor.checkCanceled();
			DataType componentDataType = component.getDataType();

			CategoryPath componentPath = componentDataType.getCategoryPath();
			DataType possibleParentDT = dataTypeManager.getDataType(componentPath, nameOfParent);
			if (possibleParentDT != null) {
				return (Structure) possibleParentDT;
			}
		}

		// otherwise, use the dtman to find a singular match in the class data types folder
		// or null if none found
		return getParentStructureFromClassStructures(nameOfParent);
	}

	/**
	 * Attempts to get the parent structure from the list of class structures
	 * @param parentName the name of the parent
	 * @return the parent structure if there is only one with the given name, else returns null
	 * @throws CancelledException if cancelled
	 */
	private Structure getParentStructureFromClassStructures(String parentName)
			throws CancelledException {

		List<Structure> classStructures = getClassStructures();

		List<Structure> parentStructures = new ArrayList<Structure>();
		for (Structure classStructure : classStructures) {
			monitor.checkCanceled();

			if (classStructure.getName().equals(parentName)) {
				parentStructures.add(classStructure);
			}

		}
		if (parentStructures.size() == 1) {
			return parentStructures.get(0);
		}
		return null;

	}

	public List<Structure> getClassStructures() throws CancelledException {

		Category category = program.getDataTypeManager().getCategory(classDataTypesCategoryPath);
		if (category == null) {
			return null;
		}

		Category[] subCategories = category.getCategories();
		return getClassStructures(subCategories);
	}

	private List<Structure> getClassStructures(Category[] categories) throws CancelledException {

		List<Structure> classStructures = new ArrayList<Structure>();

		for (Category category : categories) {
			monitor.checkCanceled();
			DataType[] dataTypes = category.getDataTypes();
			for (DataType dataType : dataTypes) {
				monitor.checkCanceled();
				if (dataType.getName().equals(category.getName()) &&
					dataType instanceof Structure) {

					// if the data type name is the same as the folder name then
					// it is the main class structure
					Structure classStructure = (Structure) dataType;
					if (!classStructures.contains(classStructure)) {
						classStructures.add(classStructure);
					}

				}
			}

			Category[] subcategories = category.getCategories();

			if (subcategories.length > 0) {
				classStructures.addAll(getClassStructures(subcategories));
			}
		}
		return classStructures;
	}

	private List<Object> updateList(List<Object> mainList, List<Object> itemsToAdd)
			throws CancelledException {

		if (itemsToAdd.isEmpty()) {
			return mainList;
		}

		for (Object item : itemsToAdd) {
			monitor.checkCanceled();
			if (!mainList.contains(item)) {
				mainList.add(item);
			}
		}
		return mainList;
	}

	public List<Structure> getStructuresOnList(List<Object> list) throws CancelledException {

		List<Structure> structures = new ArrayList<Structure>();
		for (Object item : list) {
			monitor.checkCanceled();
			if (item instanceof Structure) {
				structures.add((Structure) item);
			}
		}
		return structures;
	}

	public List<FunctionDefinition> getFunctionDefinitionsOnList(List<Object> list)
			throws CancelledException {

		List<FunctionDefinition> functionDefs = new ArrayList<FunctionDefinition>();
		for (Object item : list) {
			monitor.checkCanceled();
			if (item instanceof FunctionDefinition) {
				functionDefs.add((FunctionDefinition) item);
			}
		}
		return functionDefs;
	}

	public List<Function> getFunctionsOnList(List<Object> list) throws CancelledException {

		List<Function> functions = new ArrayList<Function>();
		for (Object item : list) {
			monitor.checkCanceled();
			if (item instanceof Function) {
				functions.add((Function) item);
			}
		}
		return functions;
	}

	public List<Object> applyNewFunctionDefinitions(Namespace classNamespace,
			List<Symbol> classVftableSymbols) throws CancelledException, DuplicateNameException,
			DataTypeDependencyException, InvalidInputException {

		List<Object> changedItems = new ArrayList<Object>();

		Iterator<Symbol> vftableIterator = classVftableSymbols.iterator();
		while (vftableIterator.hasNext()) {
			monitor.checkCanceled();
			Symbol vftableSymbol = vftableIterator.next();
			Address vftableAddress = vftableSymbol.getAddress();
			Data data = api.getDataAt(vftableAddress);
			if (data == null) {
				continue;
			}
			DataType baseDataType = data.getBaseDataType();
			if (!(baseDataType instanceof Structure)) {
				continue;
			}

			Structure vfunctionStructure = (Structure) baseDataType;

			Category category = getDataTypeCategory(vfunctionStructure);

			if (category == null) {
				continue;
			}

			// check that the structure name starts with <classname>_vtable and that it is in 
			// the dt folder with name <classname>
			if (category.getName().equals(classNamespace.getName()) &&
				vfunctionStructure.getName().startsWith(classNamespace.getName() + "_vftable")) {

				DataTypeComponent[] vfunctionComponents = vfunctionStructure.getComponents();
				for (DataTypeComponent vfunctionComponent : vfunctionComponents) {
					monitor.checkCanceled();
					Object changedItem =
						updateListingVfunctionSignature(data, vfunctionComponent, vftableAddress);
					if (changedItem != null && !changedItems.contains(changedItem)) {
						changedItems.add(changedItem);

						FunctionDefinition newFunctionDefinition =
							getComponentFunctionDefinition(vfunctionComponent);
						if (newFunctionDefinition == null) {
							continue;
						}

						List<Object> changedStructs =
							applyNewFunctionDefinitionToComponents(vfunctionComponent,
								newFunctionDefinition);
						if (changedStructs.isEmpty()) {
							continue;
						}

						changedItems = updateList(changedItems, changedStructs);
					}
				}
			}
		}
		List<Object> newChangedItems = updateFunctionSignaturesForChangedDefinitions(changedItems);
		changedItems = updateList(changedItems, newChangedItems);

		return changedItems;

	}

	/**
	 * Method to find any function definitions in the given vfunction structure that have changed
	 * and update the function signature data types
	 * @throws DuplicateNameException if try to rename with a duplicate name
	 * @throws DataTypeDependencyException if data type dependency error
	 * @throws InvalidInputException  if invalid name input
	 * @throws CancelledException if cancelled
	 */
	private Object updateListingVfunctionSignature(Data listingVftable,
			DataTypeComponent structureComponent,
			Address vftableAddress) throws DuplicateNameException, DataTypeDependencyException,
			InvalidInputException, CancelledException {

		int numVfunctions = listingVftable.getNumComponents();

		int newComponentOrdinal = structureComponent.getOrdinal();
		if (newComponentOrdinal > numVfunctions - 1) {
			return null;
		}

		Data dataComponent = listingVftable.getComponent(newComponentOrdinal);

		Reference[] referencesFrom = dataComponent.getReferencesFrom();
		if (referencesFrom.length != 1) {
			return null;
		}
		Address functionAddress = referencesFrom[0].getToAddress();
		Function vfunction = api.getFunctionAt(functionAddress);
		if (vfunction == null) {
			return null;
		}

		if (vfunction.isThunk()) {
			vfunction = vfunction.getThunkedFunction(true);
		}

		FunctionSignature listingFunctionSignature = vfunction.getSignature(true);

		DataType componentDataType = structureComponent.getDataType();
		if (!(componentDataType instanceof Pointer)) {
			return null;
		}

		Pointer pointer = (Pointer) componentDataType;
		DataType pointedToDataType = pointer.getDataType();

		if (!(pointedToDataType instanceof FunctionDefinition)) {
			return null;
		}

		FunctionDefinition newFunctionDefinition = (FunctionDefinition) pointedToDataType;

		if (areEquivalentFunctionSignatures(newFunctionDefinition, listingFunctionSignature)) {
			return null;
		}

		boolean changed = updateFunctionSignature(vfunction, newFunctionDefinition);
		if (changed) {
			return vfunction;
		}

		return null;

	}

	private boolean updateFunctionSignature(Function function,
			FunctionDefinition newFunctionDefinition) {

		if (!newFunctionDefinition.getName().equals(function.getName())) {
			try {
				function.setName(newFunctionDefinition.getName(), SourceType.USER_DEFINED);
				return true;
			}
			catch (DuplicateNameException | InvalidInputException e) {
				return false;
			}
		}

		// update function signature at vfunction address with the function signature in the structure
		AddressSet functionStart =
			new AddressSet(function.getEntryPoint(), function.getEntryPoint());
		List<DataTypeManager> dataTypeManagers = new ArrayList<>();
		dataTypeManagers.add(program.getDataTypeManager());
		ApplyFunctionDataTypesCmd cmd = new ApplyFunctionDataTypesCmd(dataTypeManagers,
			functionStart,
			SourceType.USER_DEFINED, true, false);
		cmd.applyTo(program);
		return true;
	}

	/**
	 * Method to compare the given FunctionDefinition data type with the given FunctionSignature to
	 * see if they are equivalent (ie same name, same return type, same param types, same param names, 
	 * same calling convention, same hasVarArgs flag ...
	 * @param definition the given FunctionDefinition data type
	 * @param signature the given FunctionSignature
	 * @return true if the two are equivalent, false other wise
	 */
	public boolean areEquivalentFunctionSignatures(FunctionDefinition definition,
			FunctionSignature signature) {

		if ((DataTypeUtilities.equalsIgnoreConflict(signature.getName(), definition.getName())) &&
			DataTypeUtilities.isSameOrEquivalentDataType(definition.getReturnType(),
				signature.getReturnType()) &&
			(definition.getGenericCallingConvention() == signature.getGenericCallingConvention()) &&
			(definition.hasVarArgs() == signature.hasVarArgs())) {
			ParameterDefinition[] sigargs = signature.getArguments();
			ParameterDefinition[] defArgs = definition.getArguments();
			if (sigargs.length == defArgs.length) {
				for (int i = 0; i < sigargs.length; i++) {
					if (!defArgs[i].isEquivalent(sigargs[i])) {
						return false;
					}
					if (!defArgs[i].getName().equals(sigargs[i].getName())) {
						return false;
					}
				}
				return true;
			}
		}
		return false;
	}

	private List<Object> updateComponentFieldName(DataTypeComponent structureComponent,
			FunctionDefinition newFunctionSignature)
			throws DuplicateNameException {

		List<Object> changedItems = new ArrayList<Object>();
		if (!structureComponent.getFieldName().equals(newFunctionSignature.getName())) {
			structureComponent.setFieldName(newFunctionSignature.getName());
			changedItems.add(structureComponent);
			changedItems.add(structureComponent.getParent());
			return changedItems;
		}
		return null;
	}

	public List<Symbol> getClassVftableSymbols(Namespace classNamespace)
			throws CancelledException {

		List<Symbol> vftableSymbols = new ArrayList<Symbol>();

		SymbolIterator symbols = symbolTable.getSymbols(classNamespace);
		while (symbols.hasNext()) {

			monitor.checkCanceled();
			Symbol symbol = symbols.next();
			if (symbol.getName().equals("vftable") ||
				symbol.getName().substring(1).startsWith("vftable")) {
				vftableSymbols.add(symbol);
			}

		}
		return vftableSymbols;
	}

	public Namespace getClassNamespace(Address address) {
		Symbol primarySymbol = symbolTable.getPrimarySymbol(address);

		if (primarySymbol == null) {
			Function functionContaining = api.getFunctionContaining(address);
			if (functionContaining != null) {
				primarySymbol =
					program.getSymbolTable().getPrimarySymbol(functionContaining.getEntryPoint());
			}
			else {
				Data dataContaining = api.getDataContaining(address);
				if (dataContaining != null) {
					primarySymbol =
						program.getSymbolTable().getPrimarySymbol(dataContaining.getMinAddress());
				}
			}
			if (primarySymbol == null) {
				return null;
			}
		}

		Namespace classNamespace = primarySymbol.getParentNamespace();
		if (classNamespace.isGlobal()) {
			return null;
		}

		return classNamespace;
	}

	private Category getDataTypeCategory(DataType dataType) {

		CategoryPath originalPath = dataType.getCategoryPath();
		Category category = dataTypeManager.getCategory(originalPath);

		return category;
	}

}<|MERGE_RESOLUTION|>--- conflicted
+++ resolved
@@ -4857,21 +4857,9 @@
 	 * @return pointer to function signature data type
 	 * @throws DuplicateNameException if try to create same symbol name already in namespace
 	 */
-<<<<<<< HEAD
-	private PointerDataType createFunctionSignaturePointerDataType(Function vfunction,
-			CategoryPath classPath) throws DuplicateNameException {
-
-		FunctionDefinition functionDataType =
-			(FunctionDefinitionDataType) vfunction.getSignature();
-
-		DataType returnType = vfunction.getReturnType();
-
-		functionDataType.setReturnType(returnType);
-=======
 	private PointerDataType createFunctionSignaturePointerDataType(
 			FunctionDefinition functionDefDataType, CategoryPath classPath)
 			throws DuplicateNameException {
->>>>>>> a4349ba4
 
 		DataType existingDataType =
 			dataTypeManager.getDataType(classPath, functionDefDataType.getName());
